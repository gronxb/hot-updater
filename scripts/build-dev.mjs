--- conflicted
+++ resolved
@@ -96,7 +96,6 @@
 });
 
 watcher.on("change", (filePath) => {
-<<<<<<< HEAD
   p.log.info(picocolors.blueBright(`📝 Changed: ${filePath}`));
   debouncedRunBuild();
 });
@@ -109,20 +108,6 @@
 watcher.on("unlink", (filePath) => {
   p.log.info(picocolors.red(`➖ Removed: ${filePath}`));
   debouncedRunBuild();
-=======
-  p.log.info(colors.blueBright(`📝 Changed: ${filePath}`));
-  runBuild();
-});
-
-watcher.on("add", (filePath) => {
-  p.log.info(colors.greenBright(`➕ Added: ${filePath}`));
-  runBuild();
-});
-
-watcher.on("unlink", (filePath) => {
-  p.log.info(colors.red(`➖ Removed: ${filePath}`));
-  runBuild();
->>>>>>> 5a2cfb8b
 });
 
 watcher.on("error", (error) => {
