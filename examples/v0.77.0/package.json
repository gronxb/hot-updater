{
  "name": "@hot-updater/example-react-native-v77",
  "version": "0.16.2",
  "private": true,
  "scripts": {
    "android": "react-native run-android",
    "ios": "react-native run-ios",
    "lint": "eslint .",
    "start": "react-native start",
    "test": "jest"
  },
  "dependencies": {
    "@hot-updater/react-native": "0.16.2",
    "react": "18.3.1",
    "react-native": "0.77.0"
  },
  "devDependencies": {
    "@babel/core": "^7.25.2",
    "@babel/preset-env": "^7.25.3",
    "@babel/runtime": "^7.25.0",
<<<<<<< HEAD
    "@hot-updater/firebase": "workspace:*",
    "@hot-updater/aws": "0.16.1",
    "@hot-updater/cloudflare": "0.16.1",
    "@hot-updater/metro": "0.16.1",
    "@hot-updater/supabase": "0.16.1",
=======
    "@hot-updater/aws": "0.16.2",
    "@hot-updater/cloudflare": "0.16.2",
    "@hot-updater/metro": "0.16.2",
    "@hot-updater/supabase": "0.16.2",
>>>>>>> 1c27fee6
    "@react-native-community/cli": "15.0.1",
    "@react-native-community/cli-platform-android": "15.0.1",
    "@react-native-community/cli-platform-ios": "15.0.1",
    "@react-native/babel-preset": "0.77.0",
    "@react-native/eslint-config": "0.77.0",
    "@react-native/gradle-plugin": "^0.77.0",
    "@react-native/metro-config": "0.77.0",
    "@react-native/typescript-config": "0.77.0",
    "@rnx-kit/metro-config": "^2.0.1",
    "@rnx-kit/metro-resolver-symlinks": "^0.2.1",
    "@types/jest": "^29.5.13",
    "@types/node": "^22.13.0",
    "@types/react": "^18.2.6",
    "@types/react-test-renderer": "^18.0.0",
    "dotenv": "^16.4.5",
    "eslint": "^8.19.0",
<<<<<<< HEAD
    "firebase-tools": "^13.32.0",
    "hot-updater": "0.16.1",
=======
    "hot-updater": "0.16.2",
>>>>>>> 1c27fee6
    "jest": "^29.6.3",
    "prettier": "2.8.8",
    "react-native-dotenv": "^3.4.11",
    "react-test-renderer": "18.3.1",
    "typescript": "5.0.4",
    "wrangler": "^4.5.0"
  },
  "engines": {
    "node": ">=18"
  }
}<|MERGE_RESOLUTION|>--- conflicted
+++ resolved
@@ -18,18 +18,11 @@
     "@babel/core": "^7.25.2",
     "@babel/preset-env": "^7.25.3",
     "@babel/runtime": "^7.25.0",
-<<<<<<< HEAD
     "@hot-updater/firebase": "workspace:*",
-    "@hot-updater/aws": "0.16.1",
-    "@hot-updater/cloudflare": "0.16.1",
-    "@hot-updater/metro": "0.16.1",
-    "@hot-updater/supabase": "0.16.1",
-=======
     "@hot-updater/aws": "0.16.2",
     "@hot-updater/cloudflare": "0.16.2",
     "@hot-updater/metro": "0.16.2",
     "@hot-updater/supabase": "0.16.2",
->>>>>>> 1c27fee6
     "@react-native-community/cli": "15.0.1",
     "@react-native-community/cli-platform-android": "15.0.1",
     "@react-native-community/cli-platform-ios": "15.0.1",
@@ -46,12 +39,8 @@
     "@types/react-test-renderer": "^18.0.0",
     "dotenv": "^16.4.5",
     "eslint": "^8.19.0",
-<<<<<<< HEAD
     "firebase-tools": "^13.32.0",
-    "hot-updater": "0.16.1",
-=======
     "hot-updater": "0.16.2",
->>>>>>> 1c27fee6
     "jest": "^29.6.3",
     "prettier": "2.8.8",
     "react-native-dotenv": "^3.4.11",
