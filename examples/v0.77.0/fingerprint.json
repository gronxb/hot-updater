--- conflicted
+++ resolved
@@ -2,27 +2,12 @@
   "ios": {
     "sources": [
       {
-<<<<<<< HEAD
-        "type": "file",
-        "filePath": "../../node_modules/slugify/slugify.js",
-        "reasons": [
-          "expoConfigPlugins"
-        ],
-        "hash": "ae17311af8fd6853178bbb9638209af634559c36"
-      },
-      {
-=======
->>>>>>> f3388967
         "type": "dir",
         "filePath": "ios",
         "reasons": [
           "bareNativeDir"
         ],
-<<<<<<< HEAD
-        "hash": "01c8e2f535e65ce0d7b25a7cb0dbb0e727239e4e"
-=======
         "hash": null
->>>>>>> f3388967
       },
       {
         "type": "dir",
@@ -30,11 +15,7 @@
         "reasons": [
           "rncoreAutolinkingIos"
         ],
-<<<<<<< HEAD
-        "hash": "0fcd510ca0af3dd00f0261b781e32d7e333ac643"
-=======
         "hash": "7a171b9fee9c6ae79dc0210ed01312d29ee0a302"
->>>>>>> f3388967
       },
       {
         "type": "contents",
@@ -64,26 +45,11 @@
         "hash": "557b37089d2b494ee51b8868b9c7242035f253b8"
       }
     ],
-<<<<<<< HEAD
-    "hash": "3a9ffd94f81800c54223b9d3b43ff8e6e3b8c3dd"
-=======
     "hash": "1411d750f3a22e0cc5fa4359c734fa006620633d"
->>>>>>> f3388967
   },
   "android": {
     "sources": [
       {
-<<<<<<< HEAD
-        "type": "file",
-        "filePath": "../../node_modules/slugify/slugify.js",
-        "reasons": [
-          "expoConfigPlugins"
-        ],
-        "hash": "ae17311af8fd6853178bbb9638209af634559c36"
-      },
-      {
-=======
->>>>>>> f3388967
         "type": "dir",
         "filePath": "android",
         "reasons": [
@@ -97,11 +63,7 @@
         "reasons": [
           "rncoreAutolinkingAndroid"
         ],
-<<<<<<< HEAD
-        "hash": "0fcd510ca0af3dd00f0261b781e32d7e333ac643"
-=======
         "hash": "7a171b9fee9c6ae79dc0210ed01312d29ee0a302"
->>>>>>> f3388967
       },
       {
         "type": "contents",
@@ -131,10 +93,6 @@
         "hash": "4948fbb8b986a8115b8fa146586b60a292b28330"
       }
     ],
-<<<<<<< HEAD
-    "hash": "1cef8eec9c5d4e1accc381693917d524004c1cd3"
-=======
     "hash": "65e5c02d4087dee9f53294dbe5aebcd1d67251c7"
->>>>>>> f3388967
   }
 }