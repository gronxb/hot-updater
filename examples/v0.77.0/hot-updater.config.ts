--- conflicted
+++ resolved
@@ -22,13 +22,8 @@
         scheme: "HotUpdaterExample",
         configuration: "Release",
         archive: false,
-<<<<<<< HEAD
-        installPods: true,
-        // exportOptionsPlist: "./ios/HotUpdaterExample/ExportOptions.plist",
-=======
         installPods: false,
         exportOptionsPlist: "./ios/HotUpdaterExample/ExportOptions.plist",
->>>>>>> f3388967
       },
       // debug: {
       //   scheme: "Debug",
