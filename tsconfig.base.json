--- conflicted
+++ resolved
@@ -8,17 +8,6 @@
     "moduleResolution": "Bundler",
     "rootDir": ".",
     "isolatedModules": true,
-<<<<<<< HEAD
-    "paths": {
-      "@hot-updater/aws": [
-        "./plugins/aws/src/index.ts"
-      ],
-      "hot-updater": [
-        "./packages/hot-updater/src/index.ts"
-      ]
-    },
-=======
->>>>>>> 1291ca33
     "strict": true,
     "declaration": true,
     "noEmit": true,
