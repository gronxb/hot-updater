--- conflicted
+++ resolved
@@ -27,13 +27,6 @@
     "waku": "^0.27.0"
   },
   "devDependencies": {
-<<<<<<< HEAD
-    "@rspress/plugin-llms": "^2.0.0-beta.8",
-    "@types/node": "catalog:",
-    "@shikijs/transformers": "^3.4.2",
-    "rspress": "^2.0.0-beta.8",
-    "wrangler": "^4.26.0"
-=======
     "@tailwindcss/vite": "^4.1.16",
     "@types/mdx": "^2.0.13",
     "@types/node": "^24.9.2",
@@ -44,6 +37,5 @@
     "vite": "npm:rolldown-vite@latest",
     "vite-tsconfig-paths": "^5.1.4",
     "wrangler": "^4.46.0"
->>>>>>> 5a2cfb8b
   }
 }