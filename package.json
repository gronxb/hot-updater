{
  "name": "@hot-updater/root",
  "private": true,
  "description": "React Native OTA solution for self-hosted",
  "keywords": [],
  "license": "MIT",
  "scripts": {
    "biome": "biome format packages/** plugins/** --write",
    "biome:check": "biome check packages/** plugins/**",
    "clear": "rimraf --glob **/dist .nx",
    "test": "vitest",
    "build": "nx run-many --target=build --projects=packages/*,plugins/*",
    "build:dev": "nx run-many --target=build --projects=packages/*,plugins/* --watch",
    "test:type": "nx run-many --target=test:type --all",
    "release:test": "nx release --dry-run",
    "release": "pnpm clear && pnpm build && nx release --skip-publish",
    "publish:all": "nx release publish",
    "publish:rc": "nx release publish --tag rc"
  },
  "devDependencies": {
    "@biomejs/biome": "^1.9.4",
<<<<<<< HEAD
    "@cloudflare/vitest-pool-workers": "^0.7.7",
    "@nx/js": "^20.5.0",
    "@rslib/core": "^0.5.3",
=======
    "@cloudflare/vitest-pool-workers": "^0.8.0",
    "@nx/js": "^20.6.0",
    "@rslib/core": "^0.5.4",
>>>>>>> a3bfedcd
    "nx": "20.5.0",
    "rimraf": "^5.0.7",
    "tsup": "^8.4.0",
    "typescript": "^5.8.2",
<<<<<<< HEAD
    "vitest": "^3.0.8"
=======
    "vitest": "^3.0.9"
>>>>>>> a3bfedcd
  },
  "pnpm": {
    "overrides": {
      "hot-updater": "workspace:*",
      "@hot-updater/console": "workspace:*",
      "@hot-updater/plugin-core": "workspace:*",
      "@hot-updater/core": "workspace:*",
      "@hot-updater/aws": "workspace:*",
      "@hot-updater/metro": "workspace:*",
      "@hot-updater/react-native": "workspace:*",
      "@hot-updater/postgres": "workspace:*",
      "@hot-updater/supabase": "workspace:*",
      "@hot-updater/cloudflare": "workspace:*",
      "@hot-updater/js": "workspace:*",
      "@hot-updater/mock": "workspace:*",
      "@hot-updater/firebase": "workspace:*"
    }
  },
  "packageManager": "pnpm@10.6.3"
}<|MERGE_RESOLUTION|>--- conflicted
+++ resolved
@@ -19,24 +19,14 @@
   },
   "devDependencies": {
     "@biomejs/biome": "^1.9.4",
-<<<<<<< HEAD
-    "@cloudflare/vitest-pool-workers": "^0.7.7",
-    "@nx/js": "^20.5.0",
-    "@rslib/core": "^0.5.3",
-=======
     "@cloudflare/vitest-pool-workers": "^0.8.0",
     "@nx/js": "^20.6.0",
     "@rslib/core": "^0.5.4",
->>>>>>> a3bfedcd
     "nx": "20.5.0",
     "rimraf": "^5.0.7",
     "tsup": "^8.4.0",
     "typescript": "^5.8.2",
-<<<<<<< HEAD
-    "vitest": "^3.0.8"
-=======
     "vitest": "^3.0.9"
->>>>>>> a3bfedcd
   },
   "pnpm": {
     "overrides": {
