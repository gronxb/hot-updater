{
  "name": "hot-updater",
  "type": "module",
  "version": "0.12.5",
  "bin": {
    "hot-updater": "./dist/index.js"
  },
  "main": "dist/config.cjs",
  "module": "dist/config.js",
  "types": "dist/config.d.ts",
  "exports": {
    ".": {
      "node": "./dist/config.cjs",
      "import": "./dist/config.js",
      "require": "./dist/config.cjs",
      "types": "./dist/config.d.ts"
    },
    "./babel-plugin": {
      "node": "./dist/plugins/babel.cjs",
      "import": "./dist/plugins/babel.js",
      "require": "./dist/plugins/babel.cjs",
      "types": "./dist/plugins/babel.d.ts"
    }
  },
  "files": [
    "dist",
    "package.json"
  ],
  "keywords": [
    "react-native",
    "react-native-code-push",
    "code-push",
    "eas",
    "eas-update",
    "expo",
    "expo-update",
    "self-hosted"
  ],
  "description": "React Native OTA solution for self-hosted",
  "license": "MIT",
  "repository": "https://github.com/gronxb/hot-updater",
  "author": "gronxb <gron1gh1@gmail.com> (https://github.com/gronxb)",
  "bugs": {
    "url": "https://github.com/gronxb/hot-updater/issues"
  },
  "homepage": "https://github.com/gronxb/hot-updater#readme",
  "publishConfig": {
    "access": "public"
  },
  "scripts": {
    "build": "rslib build",
    "test:type": "tsc --noEmit"
  },
  "dependencies": {
    "@clack/prompts": "^0.9.0",
<<<<<<< HEAD
    "@hot-updater/console": "0.12.4",
    "@hot-updater/core": "0.12.4",
    "@hot-updater/plugin-core": "0.12.4",
    "typescript": "5.8.2",
=======
    "@hot-updater/console": "0.12.5",
    "@hot-updater/core": "0.12.5",
    "@hot-updater/plugin-core": "0.12.5",
>>>>>>> 3a94affe
    "commander": "^11.1.0",
    "cosmiconfig": "^9.0.0",
    "cosmiconfig-typescript-loader": "^5.0.0"
  },
  "devDependencies": {
    "@babel/parser": "^7.26.9",
    "@babel/generator": "^7.26.9",
    "@types/babel__generator": "^7.6.8",
    "@babel/core": "^7.26.0",
    "@babel/traverse": "^7.25.9",
    "@babel/types": "^7.26.0",
    "@hono/node-server": "^1.13.4",
    "@types/babel__core": "^7.20.5",
    "@types/babel__traverse": "^7.20.6",
    "@types/connect": "^3.4.38",
    "@types/cosmiconfig": "^6.0.0",
    "@types/node": "^22.9.0",
    "@types/plist": "^3.0.5",
    "@types/semver": "^7.5.8",
    "boxen": "^8.0.1",
    "dayjs": "^1.11.13",
    "es-toolkit": "^1.32.0",
    "execa": "^9.5.2",
    "is-port-reachable": "^4.0.0",
    "jszip": "^3.10.1",
    "open": "^10.1.0",
    "picocolors": "^1.0.0",
    "plist": "^3.1.0",
    "read-package-up": "^11.0.0",
    "semver": "^7.6.3",
    "uuidv7": "^1.0.2"
  },
  "peerDependencies": {
    "@hot-updater/aws": "*",
    "@hot-updater/cloudflare": "*",
    "@hot-updater/supabase": "*"
  },
  "peerDependenciesMeta": {
    "@hot-updater/supabase": {
      "optional": true
    },
    "@hot-updater/cloudflare": {
      "optional": true
    },
    "@hot-updater/aws": {
      "optional": true
    }
  }
}<|MERGE_RESOLUTION|>--- conflicted
+++ resolved
@@ -53,16 +53,10 @@
   },
   "dependencies": {
     "@clack/prompts": "^0.9.0",
-<<<<<<< HEAD
-    "@hot-updater/console": "0.12.4",
-    "@hot-updater/core": "0.12.4",
-    "@hot-updater/plugin-core": "0.12.4",
     "typescript": "5.8.2",
-=======
     "@hot-updater/console": "0.12.5",
     "@hot-updater/core": "0.12.5",
     "@hot-updater/plugin-core": "0.12.5",
->>>>>>> 3a94affe
     "commander": "^11.1.0",
     "cosmiconfig": "^9.0.0",
     "cosmiconfig-typescript-loader": "^5.0.0"
