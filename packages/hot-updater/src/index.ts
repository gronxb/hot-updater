#!/usr/bin/env node
import * as p from "@clack/prompts";
import { Command, Option } from "@commander-js/extra-typings";
import { banner, log } from "@hot-updater/plugin-core";
import picocolors from "picocolors";
import semverValid from "semver/ranges/valid";
import {
  appIdSuffixCommandOption,
  deviceCommandOption,
  interactiveCommandOption,
  nativeBuildOutputCommandOption,
  nativeBuildSchemeCommandOption,
  platformCommandOption,
  portCommandOption,
} from "@/commandOptions";
import { getConsolePort, openConsole } from "@/commands/console";
import { type DeployOptions, deploy } from "@/commands/deploy";
import { init } from "@/commands/init";
import { version } from "@/packageJson";
import { printBanner } from "@/utils/printBanner";
import { getNativeAppVersion } from "@/utils/version/getNativeAppVersion";
<<<<<<< HEAD
import * as p from "@clack/prompts";
import { Command, Option } from "@commander-js/extra-typings";
import type { AndroidNativeRunOptions } from "@hot-updater/android-helper";
import type { IosNativeRunOptions } from "@hot-updater/apple-helper";
import { type NativeBuildOptions, banner, log } from "@hot-updater/plugin-core";
import picocolors from "picocolors";
import semverValid from "semver/ranges/valid";
import { buildAndroidNative, buildIosNative } from "./commands/buildNative";
=======
>>>>>>> f09a7ce5
import { handleChannel, handleSetChannel } from "./commands/channel";
import { handleDoctor } from "./commands/doctor";
import {
  handleCreateFingerprint,
  handleFingerprint,
} from "./commands/fingerprint";
import { runAndroidNative, runIosNative } from "./commands/runNative";

const DEFAULT_CHANNEL = "production";

const program = new Command();

program
  .name("hot-updater")
  .description(banner(version))
  .version(version as string);

program.command("init").description("Initialize Hot Updater").action(init);

program
  .command("doctor")
  .description("Check the health of Hot Updater")
  .option("-f, --fix", "fix the issues", false)
  .action(handleDoctor);

const fingerprintCommand = program
  .command("fingerprint")
  .description("Generate fingerprint");

fingerprintCommand.action(handleFingerprint);

fingerprintCommand
  .command("create")
  .description("Create fingerprint")
  .action(handleCreateFingerprint);

const channelCommand = program
  .command("channel")
  .description("Manage channels");

channelCommand.action(handleChannel);

channelCommand
  .command("set")
  .description("Set the channel for Android (BuildConfig) and iOS (Info.plist)")
  .argument("<channel>", "the channel to set")
  .action(handleSetChannel);

program
  .command("deploy")
  .description("deploy a new version")
  .addOption(platformCommandOption)
  .addOption(
    new Option(
      "-t, --target-app-version <targetAppVersion>",
      "specify the target app version (semver format e.g. 1.0.0, 1.x.x)",
    ).argParser((value) => {
      if (!semverValid(value)) {
        p.log.error("Invalid semver format (e.g. 1.0.0, 1.x.x)");
        process.exit(1);
      }
      return value;
    }),
  )
  .addOption(
    new Option("-f, --force-update", "force update the app").default(false),
  )
  .addOption(
    new Option(
      "-o, --bundle-output-path <bundleOutputPath>",
      "the path where the bundle.zip will be generated",
    ),
  )
  .addOption(interactiveCommandOption)
  .addOption(
    new Option(
      "-c, --channel <channel>",
      "specify the channel to deploy",
    ).default(DEFAULT_CHANNEL),
  )
  .addOption(
    new Option(
      "-m, --message <message>",
      "Specify a custom message for this deployment. If not provided, the latest git commit message will be used as the deployment message",
    ),
  )
  .action(async (options: DeployOptions) => {
    deploy(options);
  });

program
  .command("console")
  .description("open the console")
  .action(async () => {
    printBanner();

    const port = await getConsolePort();

    await openConsole(port, (info) => {
      console.log(
        `Server running on ${picocolors.magenta(
          picocolors.underline(`http://localhost:${info.port}`),
        )}`,
      );
    });
  });

program
  .command("app-version")
  .description("get the current app version")
  .action(async () => {
    const androidVersion = await getNativeAppVersion("android");
    const iosVersion = await getNativeAppVersion("ios");

    log.info(`Android version: ${androidVersion}`);
    log.info(`iOS version: ${iosVersion}`);
  });

if (process.env["NODE_ENV"] === "development") {
  program
    .command("build:android")
    .description("build a new Android native artifact")
    .addOption(nativeBuildOutputCommandOption)
    .addOption(interactiveCommandOption)
    .addOption(nativeBuildSchemeCommandOption)
    .addOption(
      new Option(
        "-m, --message <message>",
        "Specify a custom message for this deployment. If not provided, the latest git commit message will be used as the deployment message",
      ),
    )
    .action(async (options: Omit<NativeBuildOptions, "platform">) => {
      buildAndroidNative(options);
    });

  program
    .command("build:ios")
    .description("build a new iOS native artifact")
    .addOption(nativeBuildOutputCommandOption)
    .addOption(interactiveCommandOption)
    .addOption(nativeBuildSchemeCommandOption)
    .addOption(
      new Option(
        "-m, --message <message>",
        "Specify a custom message for this deployment. If not provided, the latest git commit message will be used as the deployment message",
      ),
    )
    .action(async (options: Omit<NativeBuildOptions, "platform">) => {
      buildIosNative(options);
    });

  program
    .command("run:android")
    .description("build and run Android app to device or emulator")
    .addOption(nativeBuildOutputCommandOption)
    .addOption(interactiveCommandOption)
    .addOption(nativeBuildSchemeCommandOption)
    .addOption(deviceCommandOption)
    .addOption(portCommandOption)
    .addOption(appIdSuffixCommandOption)
    .addOption(
      new Option(
        "-m, --message <message>",
        "Specify a custom message for this deployment. If not provided, the latest git commit message will be used as the deployment message",
      ),
    )
    .action(async (options: AndroidNativeRunOptions) => {
      runAndroidNative(options);
    });

  program
    .command("run:ios")
    .description("build and run iOS app to device or simulator")
    .addOption(nativeBuildOutputCommandOption)
    .addOption(interactiveCommandOption)
    .addOption(nativeBuildSchemeCommandOption)
    .addOption(deviceCommandOption)
    .addOption(
      new Option(
        "-m, --message <message>",
        "Specify a custom message for this deployment. If not provided, the latest git commit message will be used as the deployment message",
      ),
    )
    .action(async (options: IosNativeRunOptions) => {
      runIosNative(options);
    });
}

program.parse(process.argv);<|MERGE_RESOLUTION|>--- conflicted
+++ resolved
@@ -19,17 +19,6 @@
 import { version } from "@/packageJson";
 import { printBanner } from "@/utils/printBanner";
 import { getNativeAppVersion } from "@/utils/version/getNativeAppVersion";
-<<<<<<< HEAD
-import * as p from "@clack/prompts";
-import { Command, Option } from "@commander-js/extra-typings";
-import type { AndroidNativeRunOptions } from "@hot-updater/android-helper";
-import type { IosNativeRunOptions } from "@hot-updater/apple-helper";
-import { type NativeBuildOptions, banner, log } from "@hot-updater/plugin-core";
-import picocolors from "picocolors";
-import semverValid from "semver/ranges/valid";
-import { buildAndroidNative, buildIosNative } from "./commands/buildNative";
-=======
->>>>>>> f09a7ce5
 import { handleChannel, handleSetChannel } from "./commands/channel";
 import { handleDoctor } from "./commands/doctor";
 import {
@@ -197,7 +186,7 @@
       ),
     )
     .action(async (options: AndroidNativeRunOptions) => {
-      runAndroidNative(options);
+      await runAndroidNative(options);
     });
 
   program
@@ -214,7 +203,7 @@
       ),
     )
     .action(async (options: IosNativeRunOptions) => {
-      runIosNative(options);
+      await runIosNative(options);
     });
 }
 
