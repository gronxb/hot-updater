--- conflicted
+++ resolved
@@ -1,16 +1,8 @@
-<<<<<<< HEAD
-import { initFirebase } from "@/commands/init/firebase";
-import { initSupabase } from "@/commands/init/supabase";
-import { printBanner } from "@/components/banner";
-import { ensureInstallPackages } from "@/utils/ensureInstallPackages";
-import { isCancel, select } from "@clack/prompts";
-import { initAwsS3LambdaEdge } from "./init/aws";
-import { initCloudflareD1R2Worker } from "./init/cloudflareD1R2Worker";
-=======
+
+
 import { ensureInstallPackages } from "@/utils/ensureInstallPackages";
 import { isCancel, select } from "@clack/prompts";
 import { printBanner } from "@hot-updater/plugin-core";
->>>>>>> 4a4360cc
 
 const REQUIRED_PACKAGES = {
   dependencies: ["@hot-updater/react-native"],
@@ -102,10 +94,6 @@
       await aws.runInit();
       break;
     }
-    case "firebase": {
-      await initFirebase();
-      break;
-    }
     default:
       throw new Error("Invalid provider");
   }
