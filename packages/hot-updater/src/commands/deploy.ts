--- conflicted
+++ resolved
@@ -229,15 +229,10 @@
           message: "Console server is not running. Would you like to start it?",
           initialValue: false,
         });
-<<<<<<< HEAD
-        if (p.isCancel(result) || !result) {
-          return;
-=======
         if (!p.isCancel(result) && result) {
           await openConsole(port, () => {
             open(url);
           });
->>>>>>> 4a4360cc
         }
       } else {
         open(url);
