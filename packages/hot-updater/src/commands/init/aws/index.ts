import path from "path";
import { link } from "@/components/banner";
import { makeEnv } from "@/utils/makeEnv";
import { transformTemplate } from "@/utils/transformTemplate";
import * as p from "@clack/prompts";
import type {
  BucketLocationConstraint,
  DistributionConfig,
} from "@hot-updater/aws/sdk";
import { getCwd } from "@hot-updater/plugin-core";
import dayjs from "dayjs";
import fs from "fs/promises";
import { regionLocationMap } from "./regionLocationMap";

import { ExecaError, execa } from "execa";

// Template file: hot-updater.config.ts
const CONFIG_TEMPLATE = `
import { metro } from "@hot-updater/metro";
import { s3Storage, s3Database } from "@hot-updater/aws";
import { defineConfig } from "hot-updater";
import "dotenv/config";

const options = {
  bucketName: process.env.HOT_UPDATER_AWS_S3_BUCKET_NAME!,
  region: process.env.HOT_UPDATER_AWS_REGION!,
  credentials: {
    accessKeyId: process.env.HOT_UPDATER_AWS_ACCESS_KEY_ID!,
    secretAccessKey: process.env.HOT_UPDATER_AWS_SECRET_ACCESS_KEY!,
  },
};

export default defineConfig({
  build: metro(),
  storage: s3Storage(options),
  database: s3Database(options),
});
`;

// Template file: Example code to add to App.tsx
const SOURCE_TEMPLATE = `// add this to your App.tsx
import { HotUpdater } from "@hot-updater/react-native";

function App() {
  return ...
}

export default HotUpdater.wrap({
  source: "%%source%%",
})(App);`;

/**
 * Deploy Lambda@Edge function
 * - Zip the local ./lambda folder, create a function in us-east-1 region,
 * - Publish a new version of the function
 */
const deployLambdaEdge = async (
  credentials:
    | {
        accessKeyId: string;
        secretAccessKey: string;
      }
    | undefined,
): Promise<{
  lambdaName: string;
  functionArn: string;
}> => {
<<<<<<< HEAD
  const lambdaPath = require.resolve("@hot-updater/aws/lambda");
  const AWS = await import("aws-sdk");
=======
  const { SDK } = await import("@hot-updater/aws/sdk");

>>>>>>> f3c5c7b9
  const cwd = getCwd();

  // Enter Lambda function name (default: hot-updater-edge)
  const lambdaName = await p.text({
    message: "Enter the name of the Lambda@Edge function",
    defaultValue: "hot-updater-edge",
    placeholder: "hot-updater-edge",
  });
  if (p.isCancel(lambdaName)) process.exit(1);

  // Temporary zip file path (e.g. hot-updater-edge.zip)
  const zipFilePath = path.join(cwd, `${lambdaName}.zip`);

  // Compress lambda directory using zip command (zip must be installed)
  try {
    await execa("zip", ["-r", zipFilePath, "."], { cwd: lambdaPath });
  } catch (error) {
    throw new Error("Failed to create zip archive of Lambda function code");
  }

  // Create Lambda client for us-east-1 region
<<<<<<< HEAD
  const lambda = new AWS.Lambda({ region: 'us-east-1' });
=======
  const Lambda = SDK.Lambda.Lambda;
  const lambdaClient = new Lambda({ region: "us-east-1", credentials });
>>>>>>> f3c5c7b9

  // Get IAM Role ARN for Lambda@Edge (user must create role in advance)
  const lambdaRoleArn = await p.text({
    message:
      "Enter the IAM Role ARN for Lambda@Edge (must have necessary permissions)",
    defaultValue: "",
    placeholder: "arn:aws:iam::ACCOUNT_ID:role/your-lambda-role",
  });
  if (p.isCancel(lambdaRoleArn) || !lambdaRoleArn) process.exit(1);

  let functionArn: string;
  try {
    // Create Lambda function (with Publish option to publish new version)
    const createResp = await lambdaClient.createFunction({
      FunctionName: lambdaName,
      Runtime: "nodejs14.x",
      Role: lambdaRoleArn,
      Handler: "index.handler",
      Code: { ZipFile: await fs.readFile(zipFilePath) },
      Description: "Hot Updater Lambda@Edge function",
      Publish: true,
    });
    functionArn = createResp.FunctionArn!;
  } catch (error) {
    if (error instanceof Error) {
      p.log.error(`Failed to create Lambda function: ${error.message}`);
    }
    throw error;
  }

  return { lambdaName, functionArn };
};

const checkIfAwsCliInstalled = async () => {
  try {
    await execa("aws", ["--version"]);
    return true;
  } catch (error) {
    return false;
  }
};

export const initAwsS3LambdaEdge = async () => {
  const { SDK } = await import("@hot-updater/aws/sdk");

  const isAwsCliInstalled = await checkIfAwsCliInstalled();
  if (!isAwsCliInstalled) {
    p.log.error(
      `AWS CLI is not installed. Please visit ${link("https://docs.aws.amazon.com/cli/latest/userguide/getting-started-install.html")} for installation instructions`,
    );
    process.exit(1);
  }

  // 1. Start IAM Identity Center
  // 2. Add permission set with S3FullAccess, LambdaFullAccess, CloudFrontFullAccess
  // 3. Add account

  let credentials:
    | {
        accessKeyId: string;
        secretAccessKey: string;
      }
    | undefined = undefined;

  const mode = await p.select({
    message: "Select the mode to login to AWS",
    options: [
      { label: "AWS SSO Login", value: "sso" },
      { label: "AWS Access Key ID & Secret Access Key", value: "account" },
    ],
  });
  if (p.isCancel(mode)) process.exit(1);

  if (mode === "sso") {
    try {
      const profile = await p.text({
        message: "Enter the profile name",
        defaultValue: "default",
        placeholder: "default",
      });
      if (p.isCancel(profile)) {
        process.exit(1);
      }

      await execa("aws", ["sso", "login", "--profile", profile], {
        stdio: "inherit",
      });

      credentials = await SDK.CredentialsProvider.fromSSO({
        profile,
      })();
    } catch (error) {
      if (error instanceof ExecaError) {
        p.log.error(error.stdout || error.stderr || error.message);
      }
      process.exit(1);
    }
  } else {
    p.log.step(
      "Please login with an account that has permissions to create S3, CloudFront, and Lambda",
    );

    credentials = await p.group({
      accessKeyId: () =>
        p.text({
          message: "Enter your AWS Access Key ID",
          validate: (value) => {
            if (!value) {
              return "Access Key ID is required";
            }
            return;
          },
        }),
      secretAccessKey: () =>
        p.text({
          message: "Enter your AWS Secret Access Key",
          validate: (value) => {
            if (!value) {
              return "Secret Access Key is required";
            }

            return;
          },
        }),
    });

    if (p.isCancel(credentials)) process.exit(1);

    credentials = {
      accessKeyId: credentials.accessKeyId,
      secretAccessKey: credentials.secretAccessKey,
    };
  }

  // Enter region for AWS S3 bucket creation
  const $region = await p.select({
    message: "Enter AWS region for the S3 bucket",
    options: Object.values(SDK.S3.BucketLocationConstraint).map((r) => ({
      label: `${r} (${regionLocationMap[r]})` as string,
      value: r as string,
    })),
  });
  if (p.isCancel($region)) process.exit(1);

  const region = $region as BucketLocationConstraint;
  // Create S3 client
  const S3 = SDK.S3.S3;
  const s3Client = new S3({ region, credentials });

  // Enter S3 bucket name (or use default)
  const bucketName = await p.text({
    message: "Enter the name for the S3 bucket",
    defaultValue: "bundles",
    placeholder: "bundles",
  });
  if (p.isCancel(bucketName)) process.exit(1);

  try {
    await s3Client.createBucket({
      Bucket: bucketName,
      CreateBucketConfiguration: {
        LocationConstraint: region,
      },
    });
    p.log.info(`Created S3 bucket: ${bucketName}`);
  } catch (error) {
    if (error instanceof Error) {
      p.log.error(`Failed to create S3 bucket: ${error.message}`);
    }
    throw error;
  }

  // Deploy Lambda@Edge function (us-east-1)
  const { functionArn } = await deployLambdaEdge(credentials);

  // Create CloudFront distribution: Use S3 as origin and connect Lambda@Edge function to viewer-request event
  const Cloudfront = SDK.CloudFront.CloudFront;
  const cloudfrontClient = new Cloudfront({ region, credentials });

  const distributionConfig: DistributionConfig = {
    CallerReference: dayjs().format(),
    Comment: "Hot Updater CloudFront distribution",
    Enabled: true,
    Origins: {
      Quantity: 1,
      Items: [
        {
          Id: bucketName,
          DomainName: `${bucketName}.s3.${region}.amazonaws.com`,
          S3OriginConfig: { OriginAccessIdentity: "" },
        },
      ],
    },
    DefaultCacheBehavior: {
      TargetOriginId: bucketName,
      ViewerProtocolPolicy: "redirect-to-https",
      LambdaFunctionAssociations: {
        Quantity: 1,
        Items: [
          {
            EventType: "viewer-request",
            LambdaFunctionARN: functionArn, // Use published version ARN
          },
        ],
      },
      ForwardedValues: {
        QueryString: false,
        Cookies: { Forward: "none" },
      },
      MinTTL: 0,
    },
    DefaultRootObject: "index.html",
    ViewerCertificate: { CloudFrontDefaultCertificate: true },
    Restrictions: {
      GeoRestriction: {
        RestrictionType: "none",
        Quantity: 0,
      },
    },
  };

  let distributionId: string;
  let distributionDomain: string;
  try {
    const distResp = await cloudfrontClient.createDistribution({
      DistributionConfig: distributionConfig,
    });
    distributionId = distResp.Distribution?.Id!;
    distributionDomain = distResp.Distribution?.DomainName!;
    p.log.info(`Created CloudFront distribution with ID: ${distributionId}`);
  } catch (error) {
    if (error instanceof Error) {
      p.log.error(`Failed to create CloudFront distribution: ${error.message}`);
    }
    throw error;
  }

  // Create config file and environment variable file
  await fs.writeFile("hot-updater.config.ts", CONFIG_TEMPLATE);
  await makeEnv({
    HOT_UPDATER_AWS_S3_BUCKET_NAME: bucketName,
    HOT_UPDATER_AWS_REGION: region,

    // FIXME: only s3 access key id and secret access key are needed
    HOT_UPDATER_AWS_ACCESS_KEY_ID: credentials?.accessKeyId ?? "",
    HOT_UPDATER_AWS_SECRET_ACCESS_KEY: credentials?.secretAccessKey ?? "",
  });

  p.log.success("Generated '.env' file with AWS settings.");
  p.log.success("Generated 'hot-updater.config.ts' file with AWS settings.");

  // Provide API URL to client side using CloudFront domain
  const sourceUrl = `https://${distributionDomain}/api/check-update`;
  p.note(
    transformTemplate(SOURCE_TEMPLATE, {
      source: sourceUrl,
    }),
  );

  p.log.message(
    `Next step: ${link("https://your-aws-integration-guide-url.com")}`,
  );
  p.log.success("Done! 🎉");
};<|MERGE_RESOLUTION|>--- conflicted
+++ resolved
@@ -65,13 +65,9 @@
   lambdaName: string;
   functionArn: string;
 }> => {
-<<<<<<< HEAD
   const lambdaPath = require.resolve("@hot-updater/aws/lambda");
-  const AWS = await import("aws-sdk");
-=======
   const { SDK } = await import("@hot-updater/aws/sdk");
 
->>>>>>> f3c5c7b9
   const cwd = getCwd();
 
   // Enter Lambda function name (default: hot-updater-edge)
@@ -93,12 +89,7 @@
   }
 
   // Create Lambda client for us-east-1 region
-<<<<<<< HEAD
-  const lambda = new AWS.Lambda({ region: 'us-east-1' });
-=======
-  const Lambda = SDK.Lambda.Lambda;
   const lambdaClient = new Lambda({ region: "us-east-1", credentials });
->>>>>>> f3c5c7b9
 
   // Get IAM Role ARN for Lambda@Edge (user must create role in advance)
   const lambdaRoleArn = await p.text({
