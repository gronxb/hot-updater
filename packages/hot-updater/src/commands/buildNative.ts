--- conflicted
+++ resolved
@@ -1,31 +1,11 @@
-<<<<<<< HEAD
+import * as p from "@clack/prompts";
+import { buildAndroid } from "@hot-updater/android-helper";
+import { buildIos } from "@hot-updater/apple-helper";
+import { getCwd, type NativeBuildOptions } from "@hot-updater/plugin-core";
+import { ExecaError } from "execa";
 import { createNativeBuild } from "@/utils/native/createNativeBuild";
 import { prepareNativeBuild } from "@/utils/native/prepareNativeBuild";
 import { printBanner } from "@/utils/printBanner";
-import * as p from "@clack/prompts";
-import { buildAndroid } from "@hot-updater/android-helper";
-import { buildIos } from "@hot-updater/apple-helper";
-import { type NativeBuildOptions, getCwd } from "@hot-updater/plugin-core";
-import { ExecaError } from "execa";
-=======
-import * as p from "@clack/prompts";
-import { getCwd, loadConfig, type Platform } from "@hot-updater/plugin-core";
-import { ExecaError } from "execa";
-import fs from "fs";
-
-import path from "path";
-import picocolors from "picocolors";
-import { getPlatform } from "@/prompts/getPlatform";
-import {
-  createAndInjectFingerprintFiles,
-  isFingerprintEquals,
-  readLocalFingerprint,
-} from "@/utils/fingerprint";
-import { runNativeBuild } from "@/utils/nativeBuild/runNativeBuild";
-import { getDefaultOutputPath } from "@/utils/output/getDefaultOutputPath";
-import { printBanner } from "@/utils/printBanner";
-import { getNativeAppVersion } from "@/utils/version/getNativeAppVersion";
->>>>>>> f09a7ce5
 
 export const buildAndroidNative = async (options: NativeBuildOptions) => {
   printBanner();
