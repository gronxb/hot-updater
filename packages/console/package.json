--- conflicted
+++ resolved
@@ -1,16 +1,11 @@
 {
   "name": "@hot-updater/console",
   "type": "module",
-<<<<<<< HEAD
-  "version": "0.18.3",
-  "files": ["dist", "package.json"],
-=======
   "version": "0.18.4",
   "files": [
     "dist",
     "package.json"
   ],
->>>>>>> b18c1193
   "main": "dist/index.cjs",
   "module": "dist/index.js",
   "types": "dist/src-server/index.d.ts",
