import { typiaValidator } from "@hono/typia-validator";
import {
  type ConfigResponse,
  type DatabasePlugin,
  getCwd,
  loadConfig,
} from "@hot-updater/plugin-core";
import { Hono } from "hono";
import typia from "typia";

<<<<<<< HEAD
export const bundleSchema = v.object({
  platform: v.union([v.literal("ios"), v.literal("android")]),
  targetAppVersion: v.string(),
  id: v.string(),
  shouldForceUpdate: v.boolean(),
  enabled: v.boolean(),
  fileHash: v.string(),
  gitCommitHash: v.nullable(v.string()),
  message: v.nullable(v.string()),
  channel: v.string(),
});
=======
const bundleIdValidator = typia.createValidate<{
  bundleId: string;
}>();

const updateBundleValidator = typia.createValidate<{
  targetBundleId: string;
  bundle: Partial<Bundle>;
}>();
>>>>>>> 80344bda

let configPromise: Promise<{
  config: ConfigResponse;
  databasePlugin: DatabasePlugin;
}> | null = null;

const prepareConfig = async () => {
  if (!configPromise) {
    configPromise = (async () => {
      try {
        const config = await loadConfig(null);
        const databasePlugin =
          (await config?.database({ cwd: getCwd() })) ?? null;
        if (!databasePlugin) {
          throw new Error("Database plugin initialization failed");
        }
        return { config, databasePlugin };
      } catch (error) {
        console.error("Error during configuration initialization:", error);
        throw error;
      }
    })();
  }
  return configPromise;
};

export const rpc = new Hono()
  .get("/config", async (c) => {
    try {
      const { config } = await prepareConfig();
      return c.json({ console: config.console });
    } catch (error) {
      console.error("Error during config retrieval:", error);
      throw error;
    }
  })
  .get("/channels", async (c) => {
    try {
      const { databasePlugin } = await prepareConfig();
      const channels = await databasePlugin.getChannels();
      return c.json(channels ?? []);
    } catch (error) {
      console.error("Error during channel retrieval:", error);
      throw error;
    }
  })
  .get("/config-loaded", (c) => {
    try {
      const isLoaded = !!configPromise;
      return c.json({ configLoaded: isLoaded });
    } catch (error) {
      console.error("Error during config loaded retrieval:", error);
      throw error;
    }
  })
  .get(
<<<<<<< HEAD
    "/bundles",
    vValidator(
      "query",
      v.object({
        channel: v.optional(v.string()),
        platform: v.optional(v.union([v.literal("ios"), v.literal("android")])),
        limit: v.optional(v.string()),
        offset: v.optional(v.string()),
      }),
    ),
=======
    "/getBundleById",
    typiaValidator("query", bundleIdValidator),
>>>>>>> 80344bda
    async (c) => {
      try {
        const query = c.req.valid("query");
        const { databasePlugin } = await prepareConfig();
        const bundles = await databasePlugin.getBundles({
          where: {
            channel: query.channel ?? undefined,
            platform: query.platform ?? undefined,
          },
          limit: query.limit ? Number(query.limit) : undefined,
          offset: query.offset ? Number(query.offset) : undefined,
        });
        return c.json(bundles ?? []);
      } catch (error) {
        console.error("Error during bundle retrieval:", error);
        throw error;
      }
    },
  )
<<<<<<< HEAD
  .get(
    "/bundles/:bundleId",
    vValidator("param", v.object({ bundleId: v.string() })),
    async (c) => {
      try {
        const { bundleId } = c.req.valid("param");
        const { databasePlugin } = await prepareConfig();
        const bundle = await databasePlugin.getBundleById(bundleId);
        return c.json(bundle ?? null);
      } catch (error) {
        console.error("Error during bundle retrieval:", error);
        throw error;
      }
    },
  )
  .patch(
    "/bundles/:bundleId",
    vValidator(
      "json",
      v.object({
        bundle: v.partial(v.omit(bundleSchema, ["id"])),
      }),
    ),
=======
  .post(
    "/updateBundle",
    typiaValidator("json", updateBundleValidator),
>>>>>>> 80344bda
    async (c) => {
      try {
        const bundleId = c.req.param("bundleId");

        const { bundle } = c.req.valid("json");
        if (!bundleId) {
          return c.json({ error: "Target bundle ID is required" }, 400);
        }

        const { databasePlugin } = await prepareConfig();
        await databasePlugin.updateBundle(bundleId, bundle);
        await databasePlugin.commitBundle();
        return c.json({ success: true });
      } catch (error) {
        console.error("Error during bundle update:", error);
        if (error && typeof error === "object" && "message" in error) {
          return c.json({ error: error.message }, 500);
        }
        return c.json({ error: "Unknown error" }, 500);
      }
    },
  );

export type RpcType = typeof rpc;<|MERGE_RESOLUTION|>--- conflicted
+++ resolved
@@ -1,5 +1,6 @@
 import { typiaValidator } from "@hono/typia-validator";
 import {
+  type Bundle,
   type ConfigResponse,
   type DatabasePlugin,
   getCwd,
@@ -8,19 +9,13 @@
 import { Hono } from "hono";
 import typia from "typia";
 
-<<<<<<< HEAD
-export const bundleSchema = v.object({
-  platform: v.union([v.literal("ios"), v.literal("android")]),
-  targetAppVersion: v.string(),
-  id: v.string(),
-  shouldForceUpdate: v.boolean(),
-  enabled: v.boolean(),
-  fileHash: v.string(),
-  gitCommitHash: v.nullable(v.string()),
-  message: v.nullable(v.string()),
-  channel: v.string(),
-});
-=======
+const bundlesValidator = typia.createValidate<{
+  channel?: string;
+  platform?: "ios" | "android";
+  limit?: string;
+  offset?: string;
+}>();
+
 const bundleIdValidator = typia.createValidate<{
   bundleId: string;
 }>();
@@ -29,7 +24,6 @@
   targetBundleId: string;
   bundle: Partial<Bundle>;
 }>();
->>>>>>> 80344bda
 
 let configPromise: Promise<{
   config: ConfigResponse;
@@ -85,45 +79,27 @@
       throw error;
     }
   })
-  .get(
-<<<<<<< HEAD
-    "/bundles",
-    vValidator(
-      "query",
-      v.object({
-        channel: v.optional(v.string()),
-        platform: v.optional(v.union([v.literal("ios"), v.literal("android")])),
-        limit: v.optional(v.string()),
-        offset: v.optional(v.string()),
-      }),
-    ),
-=======
-    "/getBundleById",
-    typiaValidator("query", bundleIdValidator),
->>>>>>> 80344bda
-    async (c) => {
-      try {
-        const query = c.req.valid("query");
-        const { databasePlugin } = await prepareConfig();
-        const bundles = await databasePlugin.getBundles({
-          where: {
-            channel: query.channel ?? undefined,
-            platform: query.platform ?? undefined,
-          },
-          limit: query.limit ? Number(query.limit) : undefined,
-          offset: query.offset ? Number(query.offset) : undefined,
-        });
-        return c.json(bundles ?? []);
-      } catch (error) {
-        console.error("Error during bundle retrieval:", error);
-        throw error;
-      }
-    },
-  )
-<<<<<<< HEAD
+  .get("/bundles", typiaValidator("query", bundlesValidator), async (c) => {
+    try {
+      const query = c.req.valid("query");
+      const { databasePlugin } = await prepareConfig();
+      const bundles = await databasePlugin.getBundles({
+        where: {
+          channel: query.channel ?? undefined,
+          platform: query.platform ?? undefined,
+        },
+        limit: query.limit ? Number(query.limit) : undefined,
+        offset: query.offset ? Number(query.offset) : undefined,
+      });
+      return c.json(bundles ?? []);
+    } catch (error) {
+      console.error("Error during bundle retrieval:", error);
+      throw error;
+    }
+  })
   .get(
     "/bundles/:bundleId",
-    vValidator("param", v.object({ bundleId: v.string() })),
+    typiaValidator("param", bundleIdValidator),
     async (c) => {
       try {
         const { bundleId } = c.req.valid("param");
@@ -138,17 +114,7 @@
   )
   .patch(
     "/bundles/:bundleId",
-    vValidator(
-      "json",
-      v.object({
-        bundle: v.partial(v.omit(bundleSchema, ["id"])),
-      }),
-    ),
-=======
-  .post(
-    "/updateBundle",
     typiaValidator("json", updateBundleValidator),
->>>>>>> 80344bda
     async (c) => {
       try {
         const bundleId = c.req.param("bundleId");
