import React from "react";
import { useEffect, useLayoutEffect, useState } from "react";
import { type CheckForUpdateConfig, checkForUpdate } from "./checkForUpdate";
import { HotUpdaterError } from "./error";
import { useEventCallback } from "./hooks/useEventCallback";
import { getBundleId, reload, updateBundle } from "./native";
import type { RunUpdateProcessResponse } from "./runUpdateProcess";
import { useHotUpdaterStore } from "./store";

type UpdateStatus =
  | "CHECK_FOR_UPDATE"
  | "UPDATING"
  | "UPDATE_PROCESS_COMPLETED";

export interface HotUpdaterConfig extends CheckForUpdateConfig {
  /**
   * Component to show while downloading a new bundle update.
   *
   * When an update exists and the bundle is being downloaded, this component will block access
   * to the entry point and show download progress.
   *
   * @see {@link https://gronxb.github.io/hot-updater/guide/hot-updater/wrap.html#fallback-component}
   *
   * ```tsx
   * HotUpdater.wrap({
   *   source: "<update-server-url>",
   *   fallbackComponent: ({ progress = 0 }) => (
   *     <View style={styles.container}>
   *       <Text style={styles.text}>Updating... {progress}%</Text>
   *     </View>
   *   )
   * })(App)
   * ```
   *
   * If not defined, the bundle will download in the background without blocking the screen.
   */
  fallbackComponent?: React.FC<{
    status: Exclude<UpdateStatus, "UPDATE_PROCESS_COMPLETED">;
    progress: number;
    message: string | null;
  }>;
  onError?: (error: HotUpdaterError) => void;
  onProgress?: (progress: number) => void;
  /**
   * When a force update exists, the app will automatically reload.
   * If `false`, When a force update exists, the app will not reload. `shouldForceUpdate` will be returned as `true` in `onUpdateProcessCompleted`.
   * If `true`, When a force update exists, the app will automatically reload.
   * @default true
   */
  reloadOnForceUpdate?: boolean;
  /**
   * Callback function that is called when the update process is completed.
   *
   * @see {@link https://gronxb.github.io/hot-updater/guide/hot-updater/wrap.html#onupdateprocesscompleted}
   */
  onUpdateProcessCompleted?: (response: RunUpdateProcessResponse) => void;
}

export function wrap<P>(
  config: HotUpdaterConfig,
): (WrappedComponent: React.ComponentType) => React.ComponentType<P> {
  const { reloadOnForceUpdate = true, ...restConfig } = config;
  return (WrappedComponent) => {
    const HotUpdaterHOC: React.FC<P> = () => {
<<<<<<< HEAD
      const { progress } = useHotUpdaterStore();
=======
      const progress = useHotUpdaterStore((state) => state.progress);
>>>>>>> 4a4360cc

      const [message, setMessage] = useState<string | null>(null);
      const [updateStatus, setUpdateStatus] =
        useState<UpdateStatus>("CHECK_FOR_UPDATE");
      const initHotUpdater = useEventCallback(async () => {
        try {
          setUpdateStatus("CHECK_FOR_UPDATE");
          const updateInfo = await checkForUpdate({
            source: restConfig.source,
            requestHeaders: restConfig.requestHeaders,
          });
          setMessage(updateInfo?.message ?? null);

          if (!updateInfo) {
            restConfig.onUpdateProcessCompleted?.({
              status: "UP_TO_DATE",
              shouldForceUpdate: false,
              message: null,
              id: getBundleId(),
            });
            setUpdateStatus("UPDATE_PROCESS_COMPLETED");
            return;
          }

          if (updateInfo.shouldForceUpdate === false) {
            void updateBundle(updateInfo.id, updateInfo.fileUrl);
            restConfig.onUpdateProcessCompleted?.({
              id: updateInfo.id,
              status: updateInfo.status,
              shouldForceUpdate: updateInfo.shouldForceUpdate,
              message: updateInfo.message,
            });
            setUpdateStatus("UPDATE_PROCESS_COMPLETED");
            return;
          }

          // Force Update Scenario
          setUpdateStatus("UPDATING");
          const isSuccess = await updateBundle(
            updateInfo.id,
            updateInfo.fileUrl,
          );
          if (!isSuccess) {
            throw new Error(
              "New update was found but failed to download the bundle.",
            );
          }

          if (reloadOnForceUpdate) {
            reload();
          }

          restConfig.onUpdateProcessCompleted?.({
            id: updateInfo.id,
            status: updateInfo.status,
            shouldForceUpdate: updateInfo.shouldForceUpdate,
            message: updateInfo.message,
          });
          setUpdateStatus("UPDATE_PROCESS_COMPLETED");
        } catch (error) {
          if (error instanceof HotUpdaterError) {
            restConfig.onError?.(error);
          }
          setUpdateStatus("UPDATE_PROCESS_COMPLETED");
          throw error;
        }
      });

      useEffect(() => {
        restConfig.onProgress?.(progress);
      }, [progress]);

      useLayoutEffect(() => {
        initHotUpdater();
      }, []);

      if (
        restConfig.fallbackComponent &&
        updateStatus !== "UPDATE_PROCESS_COMPLETED"
      ) {
        const Fallback = restConfig.fallbackComponent;
        return (
          <Fallback
            progress={progress}
            status={updateStatus}
            message={message}
          />
        );
      }

      return <WrappedComponent />;
    };

    return HotUpdaterHOC;
  };
}<|MERGE_RESOLUTION|>--- conflicted
+++ resolved
@@ -62,11 +62,7 @@
   const { reloadOnForceUpdate = true, ...restConfig } = config;
   return (WrappedComponent) => {
     const HotUpdaterHOC: React.FC<P> = () => {
-<<<<<<< HEAD
-      const { progress } = useHotUpdaterStore();
-=======
       const progress = useHotUpdaterStore((state) => state.progress);
->>>>>>> 4a4360cc
 
       const [message, setMessage] = useState<string | null>(null);
       const [updateStatus, setUpdateStatus] =
