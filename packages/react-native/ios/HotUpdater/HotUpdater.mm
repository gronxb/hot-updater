--- conflicted
+++ resolved
@@ -112,44 +112,7 @@
     [prefs setItem:channel forKey:@"HotUpdaterChannel"];
 }
 
-/**
- * 확정 번들을 설정 (안정 번들)
- */
 - (void)setBundleURL:(NSString *)localPath {
-<<<<<<< HEAD
-    NSLog(@"Setting confirmed bundle URL: %@", localPath);
-    NSUserDefaults *defaults = [NSUserDefaults standardUserDefaults];
-    [defaults setObject:localPath forKey:@"HotUpdaterBundleURL"];
-    [defaults synchronize];
-}
-
-/**
- * 임시(provisional) 번들을 설정 (notifyAppReady 호출 전)
- */
-- (void)setProvisionalBundleURL:(NSString *)localPath {
-    NSLog(@"Setting provisional bundle URL: %@", localPath);
-    NSUserDefaults *defaults = [NSUserDefaults standardUserDefaults];
-    [defaults setObject:localPath forKey:@"HotUpdaterPendingBundleURL"];
-    [defaults synchronize];
-}
-
-
-/**
- * 번들 로드 시 NSUserDefaults에 provisional 번들이 남아 있다면 롤백 처리
- */
-+ (NSURL *)cachedURLFromBundle {
-    NSUserDefaults *defaults = [NSUserDefaults standardUserDefaults];
-    
-    // 롤백: provisional update가 남아 있다면 이를 제거하고 안정 번들을 사용
-    if ([defaults objectForKey:@"HotUpdaterPendingBundleURL"]) {
-        NSLog(@"Rollback executed: pending update not confirmed.");
-        [defaults removeObjectForKey:@"HotUpdaterPendingBundleURL"];
-        [defaults synchronize];
-    }
-    
-    NSString *savedURLString = [defaults objectForKey:@"HotUpdaterBundleURL"];
-    
-=======
     NSLog(@"Setting bundle URL: %@", localPath);
     HotUpdaterPrefs *prefs = [self getPrefs];
     [prefs setItem:localPath forKey:@"HotUpdaterBundleURL"];
@@ -158,7 +121,6 @@
 - (NSURL *)cachedURLFromBundle {
     HotUpdaterPrefs *prefs = [self getPrefs];
     NSString *savedURLString = [prefs getItemForKey:@"HotUpdaterBundleURL"];
->>>>>>> 67a29894
     if (savedURLString) {
         NSURL *bundleURL = [NSURL URLWithString:savedURLString];
         if (bundleURL && [[NSFileManager defaultManager] fileExistsAtPath:[bundleURL path]]) {
@@ -462,7 +424,6 @@
 
 #pragma mark - React Native Exports
 
-<<<<<<< HEAD
 RCT_EXPORT_METHOD(notifyAppReady) {
     NSUserDefaults *defaults = [NSUserDefaults standardUserDefaults];
     NSString *pending = [defaults objectForKey:@"HotUpdaterPendingBundleURL"];
@@ -474,13 +435,13 @@
     } else {
         NSLog(@"No pending bundle found to confirm.");
     }
-=======
+}
+
 RCT_EXPORT_METHOD(setChannel:(NSString *)channel
                   resolve:(RCTPromiseResolveBlock)resolve
                   reject:(RCTPromiseRejectBlock)reject) {
     [HotUpdater setChannel:channel];
     resolve(nil);
->>>>>>> 67a29894
 }
 
 RCT_EXPORT_METHOD(reload) {
