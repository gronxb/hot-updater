import {
  type BasePluginArgs,
  createStorageKeyBuilder,
<<<<<<< HEAD
  parseStorageUri,
=======
  getContentType,
>>>>>>> 610b2dd1
  type StoragePlugin,
  type StoragePluginHooks,
} from "@hot-updater/plugin-core";
import { createClient } from "@supabase/supabase-js";
import fs from "fs/promises";
import path from "path";
import type { Database } from "./types";

export interface SupabaseStorageConfig {
  supabaseUrl: string;
  supabaseAnonKey: string;
  bucketName: string;
  /**
   * Base path where bundles will be stored in the bucket
   */
  basePath?: string;
}

export const supabaseStorage =
  (config: SupabaseStorageConfig, hooks?: StoragePluginHooks) =>
  (_: BasePluginArgs): StoragePlugin => {
    const supabase = createClient<Database>(
      config.supabaseUrl,
      config.supabaseAnonKey,
    );

    const bucket = supabase.storage.from(config.bucketName);
    const getStorageKey = createStorageKeyBuilder(config.basePath);
    return {
      name: "supabaseStorage",
      supportedProtocol: "supabase-storage",
      async delete(storageUri) {
        const { key, bucket: bucketName } = parseStorageUri(
          storageUri,
          "supabase-storage",
        );
        if (bucketName !== config.bucketName) {
          throw new Error(
            `Bucket name mismatch: expected "${config.bucketName}", but found "${bucketName}".`,
          );
        }

        const { error } = await bucket.remove([key]);

        if (error) {
          if (error.message?.includes("not found")) {
            throw new Error(`Bundle not found`);
          }
          throw new Error(`Failed to delete bundle: ${error.message}`);
        }
      },

<<<<<<< HEAD
      async upload(key, filePath) {
        const Body = await fs.readFile(filePath);
        const ContentType = mime.getType(filePath) ?? void 0;
=======
      async uploadBundle(bundleId, bundlePath) {
        const Body = await fs.readFile(bundlePath);
        const ContentType = getContentType(bundlePath);
>>>>>>> 610b2dd1

        const filename = path.basename(filePath);

        const Key = getStorageKey(key, filename);

        const upload = await bucket.upload(Key, Body, {
          contentType: ContentType,
          cacheControl: "max-age=31536000",
          headers: {},
        });
        if (upload.error) {
          throw upload.error;
        }

        const fullPath = upload.data.fullPath;

        hooks?.onStorageUploaded?.();
        return {
          storageUri: `supabase-storage://${fullPath}`,
        };
      },
      async getDownloadUrl(storageUri: string) {
        // Simple validation: supported protocol must match
        const u = new URL(storageUri);
        if (u.protocol.replace(":", "") !== "supabase-storage") {
          throw new Error("Invalid Supabase storage URI protocol");
        }
        // Extract key without bucket prefix if present
        let key = `${u.host}${u.pathname}`.replace(/^\//, "");
        if (!key) {
          throw new Error("Invalid Supabase storage URI: missing key");
        }
        if (key.startsWith(`${config.bucketName}/`)) {
          key = key.substring(`${config.bucketName}/`.length);
        }
        const { data, error } = await bucket.createSignedUrl(key, 3600);
        if (error) {
          throw new Error(`Failed to generate download URL: ${error.message}`);
        }
        if (!data?.signedUrl) {
          throw new Error("Failed to generate download URL");
        }
        return { fileUrl: data.signedUrl };
      },
    };
  };<|MERGE_RESOLUTION|>--- conflicted
+++ resolved
@@ -1,11 +1,8 @@
 import {
   type BasePluginArgs,
   createStorageKeyBuilder,
-<<<<<<< HEAD
   parseStorageUri,
-=======
   getContentType,
->>>>>>> 610b2dd1
   type StoragePlugin,
   type StoragePluginHooks,
 } from "@hot-updater/plugin-core";
@@ -58,19 +55,13 @@
         }
       },
 
-<<<<<<< HEAD
-      async upload(key, filePath) {
-        const Body = await fs.readFile(filePath);
-        const ContentType = mime.getType(filePath) ?? void 0;
-=======
       async uploadBundle(bundleId, bundlePath) {
         const Body = await fs.readFile(bundlePath);
         const ContentType = getContentType(bundlePath);
->>>>>>> 610b2dd1
 
-        const filename = path.basename(filePath);
+        const filename = path.basename(bundlePath);
 
-        const Key = getStorageKey(key, filename);
+        const Key = getStorageKey(bundleId, filename);
 
         const upload = await bucket.upload(Key, Body, {
           contentType: ContentType,
