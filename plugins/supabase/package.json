{
  "name": "@hot-updater/supabase",
  "type": "module",
  "version": "0.13.0",
  "description": "React Native OTA solution for self-hosted",
  "main": "dist/index.cjs",
  "module": "dist/index.js",
  "types": "dist/index.d.ts",
  "exports": {
    ".": {
      "import": "./dist/index.js",
      "require": "./dist/index.cjs"
    },
    "./edge-functions": {
      "import": "./supabase/index.ts",
      "require": "./supabase/index.ts"
<<<<<<< HEAD
=======
    },
    "./iac": {
      "types": "./dist/iac/index.d.ts",
      "import": "./dist/iac/index.js",
      "require": "./dist/iac/index.cjs"
>>>>>>> 4a4360cc
    }
  },
  "license": "MIT",
  "repository": "https://github.com/gronxb/hot-updater",
  "author": "gronxb <gron1gh1@gmail.com> (https://github.com/gronxb)",
  "bugs": {
    "url": "https://github.com/gronxb/hot-updater/issues"
  },
  "homepage": "https://github.com/gronxb/hot-updater#readme",
  "publishConfig": {
    "access": "public"
  },
  "files": [
    "dist",
    "sql",
    "supabase/functions",
    "supabase/migrations",
    "package.json"
  ],
  "scripts": {
    "build": "tsup",
    "test:type": "tsc --noEmit",
    "make-migrations": "node --experimental-strip-types ./scripts/make-migrations.ts"
  },
  "dependencies": {
    "@hot-updater/core": "0.13.0",
    "@hot-updater/plugin-core": "0.13.0",
    "@supabase/supabase-js": "^2.47.10"
  },
  "devDependencies": {
    "@hot-updater/postgres": "0.13.0",
    "dayjs": "^1.11.13",
    "es-toolkit": "^1.32.0",
    "execa": "^9.5.2",
    "mime": "^4.0.4",
    "picocolors": "^1.0.0",
    "@clack/prompts": "^0.10.0"
  },
  "peerDependencies": {
    "@clack/prompts": "*"
  },
  "peerDependenciesMeta": {
    "@clack/prompts": {
      "optional": true
    }
  }
}<|MERGE_RESOLUTION|>--- conflicted
+++ resolved
@@ -14,14 +14,11 @@
     "./edge-functions": {
       "import": "./supabase/index.ts",
       "require": "./supabase/index.ts"
-<<<<<<< HEAD
-=======
     },
     "./iac": {
       "types": "./dist/iac/index.d.ts",
       "import": "./dist/iac/index.js",
       "require": "./dist/iac/index.cjs"
->>>>>>> 4a4360cc
     }
   },
   "license": "MIT",
