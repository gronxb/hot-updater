{
  "name": "@hot-updater/mock",
  "private": true,
  "type": "module",
  "version": "0.21.4",
  "description": "React Native OTA solution for self-hosted",
  "main": "./dist/index.cjs",
  "module": "./dist/index.js",
  "exports": {
    ".": {
      "import": "./dist/index.js",
      "require": "./dist/index.cjs"
    },
    "./package.json": "./package.json"
  },
  "types": "./dist/index.d.cts",
  "license": "MIT",
  "repository": "https://github.com/gronxb/hot-updater",
  "author": "gronxb <gron1gh1@gmail.com> (https://github.com/gronxb)",
  "bugs": {
    "url": "https://github.com/gronxb/hot-updater/issues"
  },
  "homepage": "https://github.com/gronxb/hot-updater#readme",
  "files": [
    "dist",
    "package.json"
  ],
  "scripts": {
    "build": "tsdown",
    "test:type": "tsc --noEmit",
    "test": "vitest",
    "test:run": "vitest run"
  },
  "dependencies": {
    "@hot-updater/core": "workspace:*",
    "@hot-updater/plugin-core": "workspace:*"
  },
  "devDependencies": {
<<<<<<< HEAD
    "@types/node": "catalog:",
    "vitest": "2.1.8"
=======
    "vitest": "^3.2.4"
>>>>>>> 1291ca33
  }
}<|MERGE_RESOLUTION|>--- conflicted
+++ resolved
@@ -36,11 +36,6 @@
     "@hot-updater/plugin-core": "workspace:*"
   },
   "devDependencies": {
-<<<<<<< HEAD
-    "@types/node": "catalog:",
-    "vitest": "2.1.8"
-=======
     "vitest": "^3.2.4"
->>>>>>> 1291ca33
   }
 }