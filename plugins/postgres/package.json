--- conflicted
+++ resolved
@@ -40,11 +40,7 @@
   },
   "devDependencies": {
     "@electric-sql/pglite": "^0.2.15",
-<<<<<<< HEAD
     "@hot-updater/js": "0.12.4",
-=======
-    "@hot-updater/js": "0.13.0",
->>>>>>> 4a4360cc
     "@types/pg": "^8.11.10",
     "camelcase-keys": "^9.1.3"
   }
