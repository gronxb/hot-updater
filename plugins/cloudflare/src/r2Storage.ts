import {
  type BasePluginArgs,
  createStorageKeyBuilder,
<<<<<<< HEAD
  parseStorageUri,
=======
  getContentType,
>>>>>>> 610b2dd1
  type StoragePlugin,
  type StoragePluginHooks,
} from "@hot-updater/plugin-core";
import { ExecaError } from "execa";

import path from "path";
import { createWrangler } from "./utils/createWrangler";

export interface R2StorageConfig {
  cloudflareApiToken: string;
  accountId: string;
  bucketName: string;
  /**
   * Base path where bundles will be stored in the bucket
   */
  basePath?: string;
}

export const r2Storage =
  (config: R2StorageConfig, hooks?: StoragePluginHooks) =>
  (_: BasePluginArgs): StoragePlugin => {
    const { bucketName, cloudflareApiToken, accountId } = config;
    const wrangler = createWrangler({
      accountId,
      cloudflareApiToken: cloudflareApiToken,
      cwd: process.cwd(),
    });

    const getStorageKey = createStorageKeyBuilder(config.basePath);

    return {
      name: "r2Storage",
      supportedProtocol: "r2",
      async delete(storageUri) {
        const { bucket, key } = parseStorageUri(storageUri, "r2");
        if (bucket !== bucketName) {
          throw new Error(
            `Bucket name mismatch: expected "${bucketName}", but found "${bucket}".`,
          );
        }

        try {
          await wrangler(
            "r2",
            "object",
            "delete",
            [bucketName, key].join("/"),
            "--remote",
          );
        } catch {
          throw new Error("Can not delete bundle");
        }
      },
<<<<<<< HEAD
      async upload(key, filePath) {
        const contentType = mime.getType(filePath) ?? void 0;
=======
      async uploadBundle(bundleId, bundlePath) {
        const contentType = getContentType(bundlePath);
>>>>>>> 610b2dd1

        const filename = path.basename(filePath);

        const Key = getStorageKey(key, filename);
        try {
          const { stderr, exitCode } = await wrangler(
            "r2",
            "object",
            "put",
            [bucketName, Key].join("/"),
            "--file",
<<<<<<< HEAD
            filePath,
            ...(contentType ? ["--content-type", contentType] : []),
=======
            bundlePath,
            "--content-type",
            contentType,
>>>>>>> 610b2dd1
            "--remote",
          );
          if (exitCode !== 0 && stderr) {
            throw new Error(stderr);
          }
        } catch (error) {
          if (error instanceof ExecaError) {
            throw new Error(error.stderr || error.stdout);
          }

          throw error;
        }

        hooks?.onStorageUploaded?.();

        return {
          storageUri: `r2://${bucketName}/${Key}`,
        };
      },
      async getDownloadUrl(storageUri: string) {
        // Simple validation: supported protocol must match
        const u = new URL(storageUri);
        if (u.protocol.replace(":", "") !== "r2") {
          throw new Error("Invalid R2 storage URI protocol");
        }
        const key = u.pathname.slice(1);
        // Generate presigned URL via wrangler for the configured bucket
        const { stdout: urlOutput } = await wrangler(
          "r2",
          "object",
          "presign",
          [bucketName, key].join("/"),
          "--expires-in",
          "3600",
          "--remote",
        );
        const signedUrl = urlOutput?.trim();
        if (!signedUrl) {
          throw new Error("Failed to generate download URL");
        }
        return { fileUrl: signedUrl };
      },
    };
  };<|MERGE_RESOLUTION|>--- conflicted
+++ resolved
@@ -1,11 +1,8 @@
 import {
   type BasePluginArgs,
   createStorageKeyBuilder,
-<<<<<<< HEAD
   parseStorageUri,
-=======
   getContentType,
->>>>>>> 610b2dd1
   type StoragePlugin,
   type StoragePluginHooks,
 } from "@hot-updater/plugin-core";
@@ -59,17 +56,12 @@
           throw new Error("Can not delete bundle");
         }
       },
-<<<<<<< HEAD
-      async upload(key, filePath) {
-        const contentType = mime.getType(filePath) ?? void 0;
-=======
       async uploadBundle(bundleId, bundlePath) {
         const contentType = getContentType(bundlePath);
->>>>>>> 610b2dd1
 
-        const filename = path.basename(filePath);
+        const filename = path.basename(bundlePath);
 
-        const Key = getStorageKey(key, filename);
+        const Key = getStorageKey(bundleId, filename);
         try {
           const { stderr, exitCode } = await wrangler(
             "r2",
@@ -77,14 +69,9 @@
             "put",
             [bucketName, Key].join("/"),
             "--file",
-<<<<<<< HEAD
-            filePath,
-            ...(contentType ? ["--content-type", contentType] : []),
-=======
             bundlePath,
             "--content-type",
             contentType,
->>>>>>> 610b2dd1
             "--remote",
           );
           if (exitCode !== 0 && stderr) {
