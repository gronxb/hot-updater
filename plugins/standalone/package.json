{
  "name": "@hot-updater/standalone",
  "version": "0.12.4",
  "type": "module",
  "description": "React Native OTA solution for self-hosted",
  "sideEffects": false,
  "main": "dist/index.cjs",
  "module": "dist/index.js",
  "types": "dist/index.d.ts",
  "exports": {
    ".": {
      "import": "./dist/index.js",
      "require": "./dist/index.cjs"
    }
  },
  "files": [
    "dist",
    "package.json"
  ],
  "keywords": [
    "react-native",
    "react-native-code-push",
    "code-push",
    "eas",
    "eas-update",
    "expo",
    "expo-update",
    "self-hosted"
  ],
  "license": "MIT",
  "scripts": {
    "build": "rslib build",
    "test:type": "tsc --noEmit"
  },
  "repository": "https://github.com/gronxb/hot-updater",
  "author": "gronxb <gron1gh1@gmail.com> (https://github.com/gronxb)",
  "bugs": {
    "url": "https://github.com/gronxb/hot-updater/issues"
  },
  "homepage": "https://github.com/gronxb/hot-updater#readme",
  "publishConfig": {
    "access": "public"
  },
  "dependencies": {
<<<<<<< HEAD
    "@hot-updater/core": "0.12.3",
    "@hot-updater/plugin-core": "0.12.3",
    "mime": "2.6.0"
=======
    "@hot-updater/core": "0.12.4",
    "@hot-updater/plugin-core": "0.12.4"
>>>>>>> 0b916305
  },
  "devDependencies": {
    "@types/mime": "^2.0.3",
    "@types/node": "^20.9.4",
    "@types/semver": "^7.5.8",
    "msw": "^2.7.0",
    "semver": "^7.6.3",
    "vitest": "^3.0.6"
  }
}<|MERGE_RESOLUTION|>--- conflicted
+++ resolved
@@ -42,14 +42,9 @@
     "access": "public"
   },
   "dependencies": {
-<<<<<<< HEAD
-    "@hot-updater/core": "0.12.3",
-    "@hot-updater/plugin-core": "0.12.3",
+    "@hot-updater/core": "0.12.4",
+    "@hot-updater/plugin-core": "0.12.4",
     "mime": "2.6.0"
-=======
-    "@hot-updater/core": "0.12.4",
-    "@hot-updater/plugin-core": "0.12.4"
->>>>>>> 0b916305
   },
   "devDependencies": {
     "@types/mime": "^2.0.3",
