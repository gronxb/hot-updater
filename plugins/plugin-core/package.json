{
  "name": "@hot-updater/plugin-core",
  "version": "0.13.0",
  "type": "module",
  "description": "React Native OTA solution for self-hosted",
  "sideEffects": false,
  "main": "dist/index.cjs",
  "module": "dist/index.js",
  "types": "dist/index.d.ts",
  "exports": {
    ".": {
      "import": "./dist/index.js",
      "require": "./dist/index.cjs"
    }
  },
  "files": [
    "dist",
    "package.json"
  ],
  "keywords": [
    "react-native",
    "react-native-code-push",
    "code-push",
    "eas",
    "eas-update",
    "expo",
    "expo-update",
    "self-hosted"
  ],
  "license": "MIT",
  "scripts": {
    "build": "rslib build",
    "test:type": "tsc --noEmit"
  },
  "repository": "https://github.com/gronxb/hot-updater",
  "author": "gronxb <gron1gh1@gmail.com> (https://github.com/gronxb)",
  "bugs": {
    "url": "https://github.com/gronxb/hot-updater/issues"
  },
  "homepage": "https://github.com/gronxb/hot-updater#readme",
  "publishConfig": {
    "access": "public"
  },
  "dependencies": {
    "@hot-updater/core": "0.13.0",
    "cosmiconfig": "^9.0.0",
    "cosmiconfig-typescript-loader": "^5.0.0"
  },
  "devDependencies": {
<<<<<<< HEAD
    "@types/node": "^22.7.5",
    "es-toolkit": "^1.32.0",
    "picocolors": "^1.0.0"
=======
    "typescript": "5.8.2",
    "@babel/parser": "7.26.9",
    "@babel/generator": "7.26.9",
    "@types/babel__generator": "7.6.8",
    "@babel/core": "7.26.0",
    "@babel/traverse": "7.25.9",
    "@babel/types": "7.26.0",
    "@types/babel__core": "7.20.5",
    "@types/babel__traverse": "7.20.6",
    "workspace-tools": "^0.36.4",
    "@types/node": "^22.7.5",
    "boxen": "^8.0.1",
    "es-toolkit": "^1.32.0",
    "jszip": "^3.10.1",
    "picocolors": "^1.0.0"
  },
  "peerDependencies": {
    "typescript": ">=4.5.0"
  },
  "peerDependenciesMeta": {
    "typescript": {
      "optional": true
    }
>>>>>>> 4a4360cc
  }
}<|MERGE_RESOLUTION|>--- conflicted
+++ resolved
@@ -47,34 +47,8 @@
     "cosmiconfig-typescript-loader": "^5.0.0"
   },
   "devDependencies": {
-<<<<<<< HEAD
     "@types/node": "^22.7.5",
     "es-toolkit": "^1.32.0",
     "picocolors": "^1.0.0"
-=======
-    "typescript": "5.8.2",
-    "@babel/parser": "7.26.9",
-    "@babel/generator": "7.26.9",
-    "@types/babel__generator": "7.6.8",
-    "@babel/core": "7.26.0",
-    "@babel/traverse": "7.25.9",
-    "@babel/types": "7.26.0",
-    "@types/babel__core": "7.20.5",
-    "@types/babel__traverse": "7.20.6",
-    "workspace-tools": "^0.36.4",
-    "@types/node": "^22.7.5",
-    "boxen": "^8.0.1",
-    "es-toolkit": "^1.32.0",
-    "jszip": "^3.10.1",
-    "picocolors": "^1.0.0"
-  },
-  "peerDependencies": {
-    "typescript": ">=4.5.0"
-  },
-  "peerDependenciesMeta": {
-    "typescript": {
-      "optional": true
-    }
->>>>>>> 4a4360cc
   }
 }