--- conflicted
+++ resolved
@@ -54,17 +54,13 @@
     "oxc-transform": "0.82.1"
   },
   "devDependencies": {
-<<<<<<< HEAD
-=======
     "@hot-updater/plugin-core": "workspace:*",
->>>>>>> 7f6f909f
     "@types/node": "catalog:",
     "boxen": "^8.0.1",
     "es-toolkit": "^1.32.0",
     "jszip": "^3.10.1",
     "picocolors": "catalog:",
     "typescript": "5.8.2",
-    "workspace-tools": "^0.36.4",
-    "@hot-updater/plugin-core": "workspace:*"
+    "workspace-tools": "^0.36.4"
   }
 }