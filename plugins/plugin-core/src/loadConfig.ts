--- conflicted
+++ resolved
@@ -16,28 +16,6 @@
   channel: string;
 } | null;
 
-<<<<<<< HEAD
-const defaultConfig: ConfigInput = {
-  releaseChannel: "production",
-  updateStrategy: "fingerprint",
-  fingerprint: {
-    extraSources: [],
-    ignorePaths: [],
-  },
-  console: {
-    port: 1422,
-  },
-  nativeBuild: { android: {}, ios: {} },
-  build: () => {
-    throw new Error("build plugin is required");
-  },
-  storage: () => {
-    throw new Error("storage plugin is required");
-  },
-  database: () => {
-    throw new Error("database plugin is required");
-  },
-=======
 const getDefaultPlatformConfig = (): ConfigInput["platform"] => {
   // Find actual Info.plist files in the ios directory
   let infoPlistPaths: string[] = []; // fallback
@@ -104,13 +82,7 @@
       port: 1422,
     },
     platform: getDefaultPlatformConfig(),
-    nativeBuild: {
-      android: {
-        aab: true,
-        variant: "Release",
-        appModuleName: "app",
-      },
-    },
+    nativeBuild: { android: {}, ios: {} },
     build: () => {
       throw new Error("build plugin is required");
     },
@@ -121,7 +93,6 @@
       throw new Error("database plugin is required");
     },
   };
->>>>>>> a03d94b0
 };
 
 export type ConfigResponse = RequiredDeep<ConfigInput>;
