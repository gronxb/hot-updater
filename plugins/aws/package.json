--- conflicted
+++ resolved
@@ -45,19 +45,15 @@
     "mime": "^4.0.4"
   },
   "dependencies": {
-<<<<<<< HEAD
     "@aws-sdk/client-cloudfront": "^3.745.0",
     "@aws-sdk/client-iam": "^3.749.0",
     "@aws-sdk/client-lambda": "^3.744.0",
-=======
-    "@hot-updater/plugin-core": "0.9.0",
->>>>>>> 4b1119dc
     "@aws-sdk/client-s3": "^3.685.0",
     "@aws-sdk/credential-providers": "^3.744.0",
     "@aws-sdk/lib-storage": "^3.685.0",
     "@hot-updater/core": "0.6.5",
     "@hot-updater/js": "0.6.5",
-    "@hot-updater/plugin-core": "0.8.0",
+    "@hot-updater/plugin-core": "0.9.0",
     "aws-lambda": "^1.0.7"
   }
 }