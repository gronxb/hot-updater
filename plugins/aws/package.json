{
  "name": "@hot-updater/aws",
  "type": "module",
  "version": "0.13.0",
  "description": "React Native OTA solution for self-hosted",
  "main": "dist/index.cjs",
  "module": "dist/index.js",
  "types": "dist/index.d.ts",
  "license": "MIT",
  "repository": "https://github.com/gronxb/hot-updater",
  "author": "gronxb <gron1gh1@gmail.com> (https://github.com/gronxb)",
  "bugs": {
    "url": "https://github.com/gronxb/hot-updater/issues"
  },
  "homepage": "https://github.com/gronxb/hot-updater#readme",
  "publishConfig": {
    "access": "public"
  },
  "exports": {
    ".": {
      "import": "./dist/index.js",
      "require": "./dist/index.cjs"
    },
    "./iac": {
      "types": "./dist/iac/index.d.ts",
      "import": "./dist/iac/index.js",
      "require": "./dist/iac/index.cjs"
    },
    "./migrations": {
      "types": "./dist/migrations/index.d.ts",
      "import": "./dist/migrations/index.js",
      "require": "./dist/migrations/index.cjs"
    },
    "./lambda": {
      "require": "./dist/lambda/index.cjs"
    }
  },
  "files": [
    "dist",
    "package.json"
  ],
  "scripts": {
    "build": "tsup",
    "test:type": "tsc --noEmit"
  },
  "devDependencies": {
    "@aws-sdk/cloudfront-signer": "3.772.0",
<<<<<<< HEAD
    "@hot-updater/core": "0.9.0",
    "@hot-updater/js": "0.9.0",
=======
    "@hot-updater/core": "0.13.0",
    "@hot-updater/js": "0.13.0",
>>>>>>> 4a4360cc
    "@types/aws-lambda": "^8.10.147",
    "@types/node": "^22.13.1",
    "aws-sdk-client-mock": "^4.1.0",
    "es-toolkit": "^1.32.0",
    "execa": "^9.5.2",
    "hono": "^4.6.3",
    "mime": "^4.0.4",
<<<<<<< HEAD
    "picocolors": "^1.0.0"
=======
    "picocolors": "^1.0.0",
    "@clack/prompts": "^0.10.0"
>>>>>>> 4a4360cc
  },
  "dependencies": {
    "@aws-sdk/client-cloudfront": "3.772.0",
    "@aws-sdk/client-iam": "3.772.0",
    "@aws-sdk/client-lambda": "3.772.0",
    "@aws-sdk/client-s3": "3.772.0",
    "@aws-sdk/client-ssm": "3.772.0",
    "@aws-sdk/credential-providers": "3.772.0",
    "@aws-sdk/lib-storage": "3.772.0",
<<<<<<< HEAD
    "@hot-updater/plugin-core": "0.12.7",
    "aws-lambda": "1.0.7"
=======
    "@hot-updater/plugin-core": "0.13.0",
    "aws-lambda": "1.0.7"
  },
  "peerDependencies": {
    "@clack/prompts": "*"
  },
  "peerDependenciesMeta": {
    "@clack/prompts": {
      "optional": true
    }
>>>>>>> 4a4360cc
  }
}<|MERGE_RESOLUTION|>--- conflicted
+++ resolved
@@ -26,11 +26,6 @@
       "import": "./dist/iac/index.js",
       "require": "./dist/iac/index.cjs"
     },
-    "./migrations": {
-      "types": "./dist/migrations/index.d.ts",
-      "import": "./dist/migrations/index.js",
-      "require": "./dist/migrations/index.cjs"
-    },
     "./lambda": {
       "require": "./dist/lambda/index.cjs"
     }
@@ -45,13 +40,8 @@
   },
   "devDependencies": {
     "@aws-sdk/cloudfront-signer": "3.772.0",
-<<<<<<< HEAD
-    "@hot-updater/core": "0.9.0",
-    "@hot-updater/js": "0.9.0",
-=======
     "@hot-updater/core": "0.13.0",
     "@hot-updater/js": "0.13.0",
->>>>>>> 4a4360cc
     "@types/aws-lambda": "^8.10.147",
     "@types/node": "^22.13.1",
     "aws-sdk-client-mock": "^4.1.0",
@@ -59,12 +49,8 @@
     "execa": "^9.5.2",
     "hono": "^4.6.3",
     "mime": "^4.0.4",
-<<<<<<< HEAD
-    "picocolors": "^1.0.0"
-=======
     "picocolors": "^1.0.0",
     "@clack/prompts": "^0.10.0"
->>>>>>> 4a4360cc
   },
   "dependencies": {
     "@aws-sdk/client-cloudfront": "3.772.0",
@@ -74,10 +60,6 @@
     "@aws-sdk/client-ssm": "3.772.0",
     "@aws-sdk/credential-providers": "3.772.0",
     "@aws-sdk/lib-storage": "3.772.0",
-<<<<<<< HEAD
-    "@hot-updater/plugin-core": "0.12.7",
-    "aws-lambda": "1.0.7"
-=======
     "@hot-updater/plugin-core": "0.13.0",
     "aws-lambda": "1.0.7"
   },
@@ -88,6 +70,5 @@
     "@clack/prompts": {
       "optional": true
     }
->>>>>>> 4a4360cc
   }
 }