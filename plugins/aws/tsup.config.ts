--- conflicted
+++ resolved
@@ -2,11 +2,7 @@
 
 export default defineConfig([
   {
-<<<<<<< HEAD
-    entry: ["src/index.ts", "sdk/index.ts", "migrations/index.ts"],
-=======
     entry: ["src/index.ts"],
->>>>>>> 4a4360cc
     format: ["esm", "cjs"],
     outDir: "dist",
     dts: true,
