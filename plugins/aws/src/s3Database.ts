import { S3Client, type S3ClientConfig } from "@aws-sdk/client-s3";
import type { DatabasePluginHooks } from "@hot-updater/plugin-core";
import { blobDatabase } from "./blobDatabase";
import {
  CloudFrontClient,
  CreateInvalidationCommand,
} from "@aws-sdk/client-cloudfront";
import {
  DeleteObjectCommand,
  GetObjectCommand,
  ListObjectsV2Command,
  NoSuchKey,
} from "@aws-sdk/client-s3";
import { Upload } from "@aws-sdk/lib-storage";
import { streamToString } from "./utils/streamToString";
import mime from "mime";

export interface AWSClients {
  s3Client: S3Client;
  cloudFrontClient: CloudFrontClient;
}

export interface S3DatabaseConfig extends S3ClientConfig {
  bucketName: string;
  cloudfrontDistributionId: string;
}

export const s3Database = (
  config: S3DatabaseConfig,
  hooks?: DatabasePluginHooks
) => {
  const { bucketName, cloudfrontDistributionId, ...s3Config } = config;

  const awsConfig: AWSClients = {
    s3Client: new S3Client(s3Config),
    cloudFrontClient: new CloudFrontClient({
      credentials: s3Config.credentials,
      region: s3Config.region,
    }),
  };

  /**
   * Loads JSON data from S3.
   * Returns null if NoSuchKey error occurs.
   */
  async function loadJsonFromS3<T>(key: string): Promise<T | null> {
    try {
      const { Body } = await awsConfig.s3Client.send(
        new GetObjectCommand({ Bucket: bucketName, Key: key })
      );
      if (!Body) return null;
      const bodyContents = await streamToString(Body);
      return JSON.parse(bodyContents) as T;
    } catch (e) {
      if (e instanceof NoSuchKey) return null;
      throw e;
    }
  }

  /**
   * Converts data to JSON string and uploads to S3.
   */
  async function uploadJsonToS3<T>(key: string, data: T) {
    const Body = JSON.stringify(data);
    const ContentType = mime.getType(key) ?? "application/json";
    const upload = new Upload({
      client: awsConfig.s3Client,
      params: {
        Bucket: bucketName,
        Key: key,
        Body,
        ContentType,
        CacheControl: "max-age=31536000",
      },
    });
    await upload.done();
  }

  async function listObjects() {
    let continuationToken: string | undefined;
    const keys: string[] = [];

    do {
      const response = await awsConfig.s3Client.send(
        new ListObjectsV2Command({
          Bucket: bucketName,
          Prefix: "",
          ContinuationToken: continuationToken,
        })
      );
      const found = (response.Contents ?? [])
        .map((item) => item.Key)
        .filter((key): key is string => !!key);
      keys.push(...found);
      continuationToken = response.NextContinuationToken;
    } while (continuationToken);

    return keys;
  }

  async function deleteObject(key: string) {
    await awsConfig.s3Client.send(
      new DeleteObjectCommand({ Bucket: bucketName, Key: key })
    );
  }

  /**
   * Invalidates CloudFront cache for the given paths.
   */
  async function invalidateCloudFront(
    client: CloudFrontClient,
    distributionId: string,
    paths: string[]
  ) {
    const timestamp = new Date().getTime();
    await client.send(
      new CreateInvalidationCommand({
        DistributionId: distributionId,
        InvalidationBatch: {
          CallerReference: `invalidation-${timestamp}`,
          Paths: {
            Quantity: paths.length,
            Items: paths,
          },
        },
      })
    );
  }

  async function invalidateCloudFrontPostUpdate(
    pathsToInvalidate: Set<string>
  ) {
    const paths = Array.from(pathsToInvalidate);

    // Execute CloudFront invalidation
    if (
      awsConfig.cloudFrontClient &&
      cloudfrontDistributionId &&
      paths.length > 0
    ) {
      const timestamp = new Date().getTime();
      await awsConfig.cloudFrontClient.send(
        new CreateInvalidationCommand({
          DistributionId: cloudfrontDistributionId,
          InvalidationBatch: {
            CallerReference: `invalidation-${timestamp}`,
            Paths: {
              Quantity: paths.length,
              Items: paths,
            },
          },
        })
      );
    }
  }

<<<<<<< HEAD
  return blobDatabase(
=======
  return updatedTargetFiles;
}

export const s3Database = (
  config: S3DatabaseConfig,
  hooks?: DatabasePluginHooks,
) => {
  const { bucketName, cloudfrontDistributionId, ...s3Config } = config;
  if (!cloudfrontDistributionId) {
    throw new Error("cloudfrontDistributionId is missing in s3Database");
  }
  const client = new S3Client(s3Config);
  const cloudfrontClient = new CloudFrontClient({
    credentials: s3Config.credentials,
    region: s3Config.region,
  });

  // Map for O(1) lookup of bundles.
  const bundlesMap = new Map<string, BundleWithUpdateJsonKey>();
  // Temporary store for newly added or modified bundles.
  const pendingBundlesMap = new Map<string, BundleWithUpdateJsonKey>();

  const PLATFORMS = ["ios", "android"] as const;

  // Reload all bundle data from S3.
  async function reloadBundles() {
    bundlesMap.clear();

    const platformPromises = PLATFORMS.map(async (platform) => {
      // Retrieve update.json files for the platform across all channels.
      const keys = await listUpdateJsonKeys(client, bucketName, platform);
      const filePromises = keys.map(async (key) => {
        const bundlesData =
          (await loadJsonFromS3<Bundle[]>(client, bucketName, key)) ?? [];
        return bundlesData.map((bundle) => ({
          ...bundle,
          _updateJsonKey: key,
        }));
      });
      const results = await Promise.all(filePromises);
      return results.flat();
    });

    const allBundles = (await Promise.all(platformPromises)).flat();

    for (const bundle of allBundles) {
      bundlesMap.set(bundle.id, bundle as BundleWithUpdateJsonKey);
    }

    // Add pending bundles.
    for (const [id, bundle] of pendingBundlesMap.entries()) {
      bundlesMap.set(id, bundle);
    }

    return orderBy(allBundles, [(v) => v.id], ["desc"]);
  }

  return createDatabasePlugin(
>>>>>>> 67a29894
    "s3Database",
    loadJsonFromS3,
    uploadJsonToS3,
    listObjects,
    deleteObject,
    invalidateCloudFrontPostUpdate,
    hooks
  );
};<|MERGE_RESOLUTION|>--- conflicted
+++ resolved
@@ -30,6 +30,14 @@
   hooks?: DatabasePluginHooks
 ) => {
   const { bucketName, cloudfrontDistributionId, ...s3Config } = config;
+  if (!cloudfrontDistributionId) {
+    throw new Error("cloudfrontDistributionId is missing in s3Database");
+  }
+  const client = new S3Client(s3Config);
+  const cloudfrontClient = new CloudFrontClient({
+    credentials: s3Config.credentials,
+    region: s3Config.region,
+  });
 
   const awsConfig: AWSClients = {
     s3Client: new S3Client(s3Config),
@@ -154,68 +162,7 @@
     }
   }
 
-<<<<<<< HEAD
   return blobDatabase(
-=======
-  return updatedTargetFiles;
-}
-
-export const s3Database = (
-  config: S3DatabaseConfig,
-  hooks?: DatabasePluginHooks,
-) => {
-  const { bucketName, cloudfrontDistributionId, ...s3Config } = config;
-  if (!cloudfrontDistributionId) {
-    throw new Error("cloudfrontDistributionId is missing in s3Database");
-  }
-  const client = new S3Client(s3Config);
-  const cloudfrontClient = new CloudFrontClient({
-    credentials: s3Config.credentials,
-    region: s3Config.region,
-  });
-
-  // Map for O(1) lookup of bundles.
-  const bundlesMap = new Map<string, BundleWithUpdateJsonKey>();
-  // Temporary store for newly added or modified bundles.
-  const pendingBundlesMap = new Map<string, BundleWithUpdateJsonKey>();
-
-  const PLATFORMS = ["ios", "android"] as const;
-
-  // Reload all bundle data from S3.
-  async function reloadBundles() {
-    bundlesMap.clear();
-
-    const platformPromises = PLATFORMS.map(async (platform) => {
-      // Retrieve update.json files for the platform across all channels.
-      const keys = await listUpdateJsonKeys(client, bucketName, platform);
-      const filePromises = keys.map(async (key) => {
-        const bundlesData =
-          (await loadJsonFromS3<Bundle[]>(client, bucketName, key)) ?? [];
-        return bundlesData.map((bundle) => ({
-          ...bundle,
-          _updateJsonKey: key,
-        }));
-      });
-      const results = await Promise.all(filePromises);
-      return results.flat();
-    });
-
-    const allBundles = (await Promise.all(platformPromises)).flat();
-
-    for (const bundle of allBundles) {
-      bundlesMap.set(bundle.id, bundle as BundleWithUpdateJsonKey);
-    }
-
-    // Add pending bundles.
-    for (const [id, bundle] of pendingBundlesMap.entries()) {
-      bundlesMap.set(id, bundle);
-    }
-
-    return orderBy(allBundles, [(v) => v.id], ["desc"]);
-  }
-
-  return createDatabasePlugin(
->>>>>>> 67a29894
     "s3Database",
     loadJsonFromS3,
     uploadJsonToS3,
