--- conflicted
+++ resolved
@@ -10,11 +10,8 @@
 import {
   type BasePluginArgs,
   createStorageKeyBuilder,
-<<<<<<< HEAD
   parseStorageUri,
-=======
   getContentType,
->>>>>>> 610b2dd1
   type StoragePlugin,
   type StoragePluginHooks,
 } from "@hot-updater/plugin-core";
@@ -74,19 +71,13 @@
 
         throw new Error("Bundle Not Found");
       },
-<<<<<<< HEAD
-      async upload(key, filePath) {
-        const Body = await fs.readFile(filePath);
-        const ContentType = mime.getType(filePath) ?? void 0;
-=======
       async uploadBundle(bundleId, bundlePath) {
         const Body = await fs.readFile(bundlePath);
         const ContentType = getContentType(bundlePath);
->>>>>>> 610b2dd1
 
-        const filename = path.basename(filePath);
+        const filename = path.basename(bundlePath);
 
-        const Key = getStorageKey(key, filename);
+        const Key = getStorageKey(bundleId, filename);
         const upload = new Upload({
           client,
           params: {
