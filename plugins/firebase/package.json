{
  "name": "@hot-updater/firebase",
  "type": "module",
  "private": true,
  "version": "0.13.0",
  "description": "React Native OTA solution for self-hosted",
  "main": "dist/index.cjs",
  "module": "dist/index.js",
  "exports": {
    ".": {
      "import": "./dist/index.js",
      "require": "./dist/index.cjs"
    },
    "./functions": {
      "require": "./dist/firebase/index.cjs"
    }
  },
  "types": "dist/index.d.ts",
  "license": "MIT",
  "repository": "https://github.com/gronxb/hot-updater",
  "author": "gronxb <gron1gh1@gmail.com> (https://github.com/gronxb)",
  "bugs": {
    "url": "https://github.com/gronxb/hot-updater/issues"
  },
  "homepage": "https://github.com/gronxb/hot-updater#readme",
  "files": [
    "dist",
    "package.json"
  ],
  "scripts": {
    "build": "rslib build && tsup",
    "test:type": "tsc --noEmit",
    "test": "vitest",
    "test:run": "vitest run"
  },
  "dependencies": {
<<<<<<< HEAD
=======
    "@hot-updater/core": "0.13.0",
    "@hot-updater/plugin-core": "0.13.0",
>>>>>>> 4a4360cc
    "firebase": "^11.3.1"
  },
  "devDependencies": {
    "@hot-updater/core": "0.12.7",
    "@hot-updater/js": "0.12.7",
    "@hot-updater/plugin-core": "0.12.7",
    "@types/node": "^22.13.5",
    "execa": "^9.5.2",
    "firebase-admin": "^13.2.0",
    "firebase-functions": "^6.3.2",
    "firebase-functions-test": "^3.4.0",
    "hono": "^4.6.3",
    "mime": "^4.0.4",
    "tsup": "^8.3.6",
    "vitest": "2.1.8"
  }
}<|MERGE_RESOLUTION|>--- conflicted
+++ resolved
@@ -34,11 +34,6 @@
     "test:run": "vitest run"
   },
   "dependencies": {
-<<<<<<< HEAD
-=======
-    "@hot-updater/core": "0.13.0",
-    "@hot-updater/plugin-core": "0.13.0",
->>>>>>> 4a4360cc
     "firebase": "^11.3.1"
   },
   "devDependencies": {
