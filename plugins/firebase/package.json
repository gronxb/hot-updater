{
  "name": "@hot-updater/firebase",
  "type": "module",
  "private": true,
  "version": "0.13.5",
  "description": "React Native OTA solution for self-hosted",
  "main": "dist/index.cjs",
  "module": "dist/index.js",
  "exports": {
    ".": {
      "import": "./dist/index.js",
      "require": "./dist/index.cjs"
    },
    "./functions": {
      "require": "./dist/firebase/index.cjs"
    }
  },
  "types": "dist/index.d.ts",
  "license": "MIT",
  "repository": "https://github.com/gronxb/hot-updater",
  "author": "gronxb <gron1gh1@gmail.com> (https://github.com/gronxb)",
  "bugs": {
    "url": "https://github.com/gronxb/hot-updater/issues"
  },
  "homepage": "https://github.com/gronxb/hot-updater#readme",
  "files": [
    "dist",
    "package.json"
  ],
  "scripts": {
    "build": "rslib build && tsup",
    "test:type": "tsc --noEmit",
    "test": "vitest",
    "test:run": "vitest run"
  },
  "dependencies": {
<<<<<<< HEAD
=======
    "@hot-updater/core": "0.13.5",
    "@hot-updater/plugin-core": "0.13.5",
>>>>>>> d7342ed1
    "firebase": "^11.3.1"
  },
  "devDependencies": {
    "@hot-updater/core": "0.12.7",
    "@hot-updater/js": "0.12.7",
    "@hot-updater/plugin-core": "0.12.7",
    "@types/node": "^22.13.5",
    "execa": "^9.5.2",
    "firebase-admin": "^13.2.0",
    "firebase-functions": "^6.3.2",
    "firebase-functions-test": "^3.4.0",
    "hono": "^4.6.3",
    "mime": "^4.0.4",
    "tsup": "^8.3.6",
    "vitest": "2.1.8"
  }
}<|MERGE_RESOLUTION|>--- conflicted
+++ resolved
@@ -34,11 +34,8 @@
     "test:run": "vitest run"
   },
   "dependencies": {
-<<<<<<< HEAD
-=======
     "@hot-updater/core": "0.13.5",
     "@hot-updater/plugin-core": "0.13.5",
->>>>>>> d7342ed1
     "firebase": "^11.3.1"
   },
   "devDependencies": {
