import type { SnakeCaseBundle } from "@hot-updater/core";
import type {
  BasePluginArgs,
  Bundle,
  DatabasePluginHooks,
} from "@hot-updater/plugin-core";
import { getApp, getApps, initializeApp } from "firebase/app";
import type { Auth, User } from "firebase/auth";
import { getAuth } from "firebase/auth";
import {
  type DocumentReference,
  type QuerySnapshot,
  doc,
  getDoc,
  getDocs,
  limit,
  orderBy,
  query,
  setDoc,
  startAfter,
  where,
} from "firebase/firestore";
import {
  type Mock,
  afterEach,
  beforeEach,
  describe,
  expect,
  it,
  vi,
} from "vitest";
import { firebaseDatabase } from "./firebaseDatabase";

vi.mock("firebase/app", () => {
  const app = { name: "test-app" };
  return {
    initializeApp: vi.fn(() => app),
    getApps: vi.fn(() => []),
    getApp: vi.fn(() => app),
  };
});

vi.mock("firebase/auth", () => {
  return {
    getAuth: vi.fn(() => mockAuth),
    signInAnonymously: vi.fn(() => Promise.resolve({ user: mockUser })),
  };
});

const mockUser = { uid: "anonymous-user" } as unknown as User;
const mockAuth = { currentUser: mockUser } as unknown as Auth;

vi.mock("firebase/firestore", () => {
  const mockFirestore = {};
  const mockCollectionRef = { id: "bundles" };
  const mockCollection = vi.fn(() => mockCollectionRef);
  const mockDoc = vi.fn(() => "document-ref");
  const mockSetDoc = vi.fn();
  const mockGetDoc = vi.fn(() => ({
    exists: () => false,
    data: () => null,
  }));
  const mockQuery = vi.fn((...args) => args);
  const mockOrderBy = vi.fn(() => "order-by");
<<<<<<< HEAD
  const mockWhere = vi.fn(() => "where-clause");
  const mockLimit = vi.fn(() => "limit-clause");
  const mockStartAfter = vi.fn(() => "start-after");
=======
>>>>>>> 4a4360cc
  const mockGetDocs = vi.fn(() => ({
    empty: true,
    docs: [],
  }));

  return {
    getFirestore: vi.fn(() => mockFirestore),
    collection: mockCollection,
    doc: mockDoc,
    setDoc: mockSetDoc,
    getDoc: mockGetDoc,
    query: mockQuery,
    orderBy: mockOrderBy,
    where: mockWhere,
    limit: mockLimit,
    startAfter: mockStartAfter,
    getDocs: mockGetDocs,
  };
});

const baseArgs: BasePluginArgs = {
  cwd: "/mock/path",
};

describe("Firebase Database Plugin", () => {
  const mockConfig = {
    apiKey: "test-api-key",
    projectId: "test-project-id",
  };

  const mockHooks: DatabasePluginHooks = {
    onDatabaseUpdated: vi.fn(),
  };

  const mockBundle: Bundle = {
    id: "test-bundle-id",
    enabled: true,
    shouldForceUpdate: false,
    fileHash: "test-file-hash",
    gitCommitHash: "test-git-hash",
    message: "test-message",
    channel: "production",
    platform: "android",
    targetAppVersion: "1.0.0",
  };

  const mockFirestoreData: SnakeCaseBundle = {
    id: "test-bundle-id",
    enabled: true,
    should_force_update: false,
    file_hash: "test-file-hash",
    git_commit_hash: "test-git-hash",
    message: "test-message",
    channel: "production",
    platform: "android",
    target_app_version: "1.0.0",
  };

  const appName = "hot-updater";

  let databasePlugin: ReturnType<ReturnType<typeof firebaseDatabase>>;

  beforeEach(() => {
    vi.resetAllMocks();
    vi.mocked(getApps).mockReturnValue([]);
    vi.mocked(getAuth).mockReturnValue(mockAuth);
    databasePlugin = firebaseDatabase(mockConfig, mockHooks)(baseArgs);
  });

  afterEach(() => {
    vi.resetAllMocks();
  });

  it("should return existing app if app with appName already exists", () => {
    vi.resetAllMocks();

    const mockExistingApp = { name: appName };
    (getApps as Mock).mockReturnValue([mockExistingApp]);
    (getApp as Mock).mockReturnValue(mockExistingApp);

    const app = getApps().find((app) => app.name === appName)
      ? getApp(appName)
      : initializeApp(mockConfig, appName);

    expect(getApps).toHaveBeenCalled();
    expect(getApp).toHaveBeenCalledTimes(1);
    expect(initializeApp).not.toHaveBeenCalled();
    expect(app).toBe(mockExistingApp);
  });

  it("should initialize new app if app with appName does not exist", () => {
    const mockExistingApp = { name: appName };
    (initializeApp as Mock).mockReturnValue(mockExistingApp);

    const app = getApps().find((app) => app.name === appName)
      ? getApp(appName)
      : initializeApp(mockConfig, appName);

    expect(getApps).toHaveBeenCalled();
    expect(initializeApp).toHaveBeenCalledWith(mockConfig, appName);
    expect(getApp).not.toHaveBeenCalled();
    expect(app).toBe(mockExistingApp);
  });
  describe("commitBundle", () => {
    it("should do nothing if no IDs are changed", async () => {
      await databasePlugin.commitBundle();

      expect(doc).not.toHaveBeenCalled();
      expect(setDoc).not.toHaveBeenCalled();
      expect(mockHooks.onDatabaseUpdated).toHaveBeenCalled();
    });

    it("should update changed bundles to Firestore", async () => {
      const mockDocRef = {} as DocumentReference;
      vi.mocked(doc).mockReturnValue(mockDocRef);

      vi.mocked(getDocs).mockResolvedValueOnce({
        empty: false,
        docs: [
          {
            data: () => mockFirestoreData,
          },
        ] as any,
      } as unknown as QuerySnapshot);

      vi.mocked(getDoc).mockResolvedValueOnce({
        exists: () => true,
        data: () => mockFirestoreData,
      } as any);

      await databasePlugin.getBundles();
      await databasePlugin.updateBundle("test-bundle-id", { enabled: false });

      await databasePlugin.commitBundle();

      expect(setDoc).toHaveBeenCalledWith(
<<<<<<< HEAD
        mockDocRef,
=======
        "document-ref",
>>>>>>> 4a4360cc
        {
          id: "test-bundle-id",
          channel: "production",
          enabled: false,
          file_hash: "test-file-hash",
          git_commit_hash: "test-git-hash",
          message: "test-message",
          platform: "android",
          should_force_update: false,
          target_app_version: "1.0.0",
        },
        { merge: true },
      );
      expect(mockHooks.onDatabaseUpdated).toHaveBeenCalled();
    });
  });

  describe("updateBundle", () => {
    it("should throw error if target bundle not found", async () => {
      vi.mocked(getDoc).mockResolvedValueOnce({
        exists: () => false,
      } as any);

      await expect(
        databasePlugin.updateBundle("non-existent-id", {}),
      ).rejects.toThrow("targetBundleId not found");
    });

    it("should update bundle in memory", async () => {
      vi.mocked(getDoc).mockResolvedValueOnce({
        exists: () => true,
        data: () => mockFirestoreData,
      } as any);

      await databasePlugin.updateBundle("test-bundle-id", { enabled: false });

      vi.mocked(getDocs).mockResolvedValueOnce({
        empty: false,
        docs: [
          {
            data: () => ({ ...mockFirestoreData, enabled: false }),
          },
        ] as any,
      } as unknown as QuerySnapshot);

      const bundles = await databasePlugin.getBundles();
      expect(bundles[0].enabled).toBe(false);
    });
  });

  describe("appendBundle", () => {
    it("should add new bundle to the beginning of the list", async () => {
      vi.mocked(getDocs).mockResolvedValueOnce({
        empty: false,
        docs: [
          {
            data: () => mockFirestoreData,
          },
        ] as any,
      } as unknown as QuerySnapshot);

      await databasePlugin.getBundles();

      const newBundle: Bundle = {
        ...mockBundle,
        id: "new-bundle-id",
      };

      await databasePlugin.appendBundle(newBundle);

      vi.mocked(getDocs).mockResolvedValueOnce({
        empty: false,
        docs: [
          {
            data: () => ({ ...mockFirestoreData, id: "new-bundle-id" }),
          },
          {
            data: () => mockFirestoreData,
          },
        ] as any,
      } as unknown as QuerySnapshot);

      const bundles = await databasePlugin.getBundles();
      expect(bundles.length).toBe(2);
      expect(bundles[0].id).toBe("new-bundle-id");
    });
  });

  describe("getBundleById", () => {
    it("should return null if bundle not found", async () => {
      vi.mocked(getDoc).mockResolvedValueOnce({
        exists: () => false,
      } as any);

      const result = await databasePlugin.getBundleById("non-existent-id");
      expect(result).toBeNull();
    });

    it("should return bundle when found", async () => {
      vi.mocked(getDoc).mockResolvedValueOnce({
        exists: () => true,
        data: () => mockFirestoreData,
      } as any);

      const result = await databasePlugin.getBundleById("test-bundle-id");
      expect(result).toEqual(mockBundle);
    });
  });

  describe("getBundles", () => {
    it("should return empty array when no bundles exist", async () => {
      vi.mocked(getDocs).mockResolvedValueOnce({
        empty: true,
        docs: [],
      } as any);

      const result = await databasePlugin.getBundles();
      expect(result).toEqual([]);
    });

    it("should query Firestore and return bundles", async () => {
      vi.mocked(getDocs).mockResolvedValueOnce({
        empty: false,
        docs: [
          { data: () => mockFirestoreData },
          { data: () => ({ ...mockFirestoreData, id: "second-bundle-id" }) },
        ],
      } as any);

      const result = await databasePlugin.getBundles();

      expect(query).toHaveBeenCalled();
      expect(orderBy).toHaveBeenCalledWith("id", "desc");
      expect(result.length).toBe(2);
    });

    it("should apply filters when options are provided", async () => {
      vi.mocked(getDocs).mockResolvedValueOnce({
        empty: false,
        docs: [{ data: () => mockFirestoreData }],
      } as any);

      await databasePlugin.getBundles({
        where: {
          channel: "production",
          platform: "android",
        },
        limit: 10,
        offset: 10, // offset should be a number
      });

      expect(where).toHaveBeenCalledWith("channel", "==", "production");
      expect(where).toHaveBeenCalledWith("platform", "==", "android");
      expect(limit).toHaveBeenCalledWith(10);
      expect(startAfter).toHaveBeenCalledWith(10);
    });

    it("should use cached bundles when available and refresh is false", async () => {
      vi.mocked(getDocs).mockResolvedValueOnce({
        empty: false,
        docs: [{ data: () => mockFirestoreData }],
      } as any);

      await databasePlugin.getBundles();

      vi.clearAllMocks();

      vi.mocked(getDocs).mockResolvedValueOnce({
        empty: false,
        docs: [{ data: () => mockFirestoreData }],
      } as any);

      const result = await databasePlugin.getBundles();

      expect(getDocs).toHaveBeenCalled();
      expect(result.length).toBe(1);
      expect(result[0].id).toBe("test-bundle-id");
    });
  });

  describe("getChannels", () => {
    it("should return empty array when no channels exist", async () => {
      vi.mocked(getDocs).mockResolvedValueOnce({
        empty: true,
        docs: [],
      } as any);

      const result = await databasePlugin.getChannels();
      expect(result).toEqual([]);
    });

    it("should return unique channels", async () => {
      vi.mocked(getDocs).mockResolvedValueOnce({
        empty: false,
        docs: [
          { data: () => ({ ...mockFirestoreData, channel: "production" }) },
          { data: () => ({ ...mockFirestoreData, channel: "beta" }) },
          { data: () => ({ ...mockFirestoreData, channel: "production" }) },
        ],
      } as any);

      const result = await databasePlugin.getChannels();
      expect(result).toEqual(["production", "beta"]);
    });
  });
});<|MERGE_RESOLUTION|>--- conflicted
+++ resolved
@@ -62,12 +62,9 @@
   }));
   const mockQuery = vi.fn((...args) => args);
   const mockOrderBy = vi.fn(() => "order-by");
-<<<<<<< HEAD
   const mockWhere = vi.fn(() => "where-clause");
   const mockLimit = vi.fn(() => "limit-clause");
   const mockStartAfter = vi.fn(() => "start-after");
-=======
->>>>>>> 4a4360cc
   const mockGetDocs = vi.fn(() => ({
     empty: true,
     docs: [],
@@ -204,11 +201,7 @@
       await databasePlugin.commitBundle();
 
       expect(setDoc).toHaveBeenCalledWith(
-<<<<<<< HEAD
         mockDocRef,
-=======
-        "document-ref",
->>>>>>> 4a4360cc
         {
           id: "test-bundle-id",
           channel: "production",
