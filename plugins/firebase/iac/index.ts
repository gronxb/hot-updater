--- conflicted
+++ resolved
@@ -219,17 +219,11 @@
   const functionsDir = path.join(tmpDir, "functions");
   const functionsIndexPath = path.join(functionsDir, "index.cjs");
   await fs.promises.rename(path.join(tmpDir, "index.cjs"), functionsIndexPath);
-
-<<<<<<< HEAD
-=======
   await fs.promises.rename(
     path.join(functionsDir, "_package.json"),
     path.join(functionsDir, "package.json"),
   );
 
-  let isFunctionsExist = false;
-
->>>>>>> 00127ddc
   const initializeVariable = await initFirebaseUser(tmpDir);
 
   let currentRegion = "us-central1";
@@ -310,8 +304,6 @@
           } else if (error instanceof Error) {
             p.log.error(error.message);
           }
-<<<<<<< HEAD
-=======
           await removeTmpDir();
           process.exit(1);
         }
@@ -331,7 +323,6 @@
             process.exit(1);
           }
           selectedRegion = selectRegion as string;
->>>>>>> 00127ddc
         }
         return `Using ${isFunctionsExist ? "existing" : "new"} functions in region: ${currentRegion}`;
       },
